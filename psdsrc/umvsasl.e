/*
 * David Frey
 * University of Michigan Medicine Department of Radiology
 * Functional MRI Laboratory, PI: Luis Hernandez-Garcia
 *
 * GE Medical Systems
 * Copyright (C) 1996-2003 The General Electric Company
 *
 * File Name : umvsasl.e
 * Language  : EPIC/ANSI C
 * Date      : 10-May-2023
 *
 * a velocity selective ASL-prepped turboFLASH sequence (umvsasl),
 * built on grass.e
 */

@inline epic.h
@inline intwave.h

@global
/*********************************************************************
 *                   UMVSASL.E GLOBAL SECTION                        *
 *                                                                   *
 * Common code shared between the Host and IPG PSD processes.  This  *
 * section contains all the #define's, global variables and function *
 * declarations (prototypes).                                        *
 *********************************************************************/
#include <stdio.h>
#include <string.h>

#include "em_psd_ermes.in"
#include "grad_rf_umvsasl.globals.h"

#include "stddef_ep.h"
#include "epicconf.h"
#include "pulsegen.h"
#include "epic_error.h"
#include "epic_loadcvs.h"
#include "InitAdvisories.h"
#include "psdiopt.h"
#ifdef psdutil
#include "psdutil.h"
#endif
#include "psd_proto.h"
#include "epic_iopt_util.h"
#include "filter.h"

#include "umvsasl.h"

/* Define important values */
#define MAXWAVELEN 50000 /* Maximum wave length for gradients */
#define MAXNSHOTS 512 /* Maximum number of echo trains per frame */
#define MAXNECHOES 512 /* Maximum number of echoes per echo train */
#define MAXNFRAMES 1000 /* Maximum number of temporal frames */
#define MAXITR 50 /* Maximum number of iterations for iterative processes */
#define GAMMA 26754 /* Gyromagnetic ratio (rad/s/G) */
#define TIMESSI 120 /* SSP instruction time */
#define SPOIL_SEED 21001 /* rf spoiler seed */

@inline Prescan.e PSglobal
int debugstate = 1;

@ipgexport
/*********************************************************************
 *                 UMVSASL.E IPGEXPORT SECTION                       *
 *                                                                   *
 * Standard C variables of _any_ type common for both the Host and   *
 * IPG PSD processes. Declare here all the complex type, e.g.,       *
 * structures, arrays, files, etc.                                   *
 *                                                                   *
 * NOTE FOR Lx:                                                      *
 * Since the architectures between the Host and the IPG schedule_ides are    *
 * different, the memory alignment for certain types varies. Hence,  *
 * the following types are "forbidden": short, char, and double.     *
 *********************************************************************/
@inline Prescan.e PSipgexport
RF_PULSE_INFO rfpulseInfo[RF_FREE] = { {0,0} };

/* Define temporary error message string */
char tmpstr[200];

/* Declare sequencer hardware limit variables */
float XGRAD_max;
float YGRAD_max;
float ZGRAD_max;
float RHO_max;
float THETA_max;
int ZGRAD_risetime;
int ZGRAD_falltime;

/* Declare readout gradient waveform arrays */
int Gx[MAXWAVELEN];
int Gy[MAXWAVELEN];
int grad_len = 5000;
int acq_len = 4000;
int acq_offset = 50;

/* Declare table of readout gradient transformation matrices */
long tmtxtbl[MAXNSHOTS*MAXNECHOES][9];

/* Declare ASL prep pulse variables */
int prep1_len = 5000;
int prep1_rho_lbl[MAXWAVELEN];
int prep1_theta_lbl[MAXWAVELEN];
int prep1_grad_lbl[MAXWAVELEN];
int prep1_rho_ctl[MAXWAVELEN];
int prep1_theta_ctl[MAXWAVELEN];
int prep1_grad_ctl[MAXWAVELEN];

int prep2_len = 5000;
int prep2_rho_lbl[MAXWAVELEN];
int prep2_theta_lbl[MAXWAVELEN];
int prep2_grad_lbl[MAXWAVELEN];
int prep2_rho_ctl[MAXWAVELEN];
int prep2_theta_ctl[MAXWAVELEN];
int prep2_grad_ctl[MAXWAVELEN];

/* Declare receiver and Tx frequencies */
float recfreq;
float xmitfreq;

@cv
/*********************************************************************
 *                      UMVSASL.E CV SECTION                         *
 *                                                                   *
 * Standard C variables of _limited_ types common for both the Host  *
 * and IPG PSD processes. Declare here all the simple types, e.g,    *
 * int, float, and C structures containing the min and max values,   *
 * and ID description, etc.                                          *
 *                                                                   *
 * NOTE FOR Lx:                                                      *
 * Since the architectures between the Host and the IPG schedule_ides are    *
 * different, the memory alignment for certain types varies. Hence,  *
 * the following types are "forbidden": short, char, and double.     *
 *********************************************************************/
@inline loadrheader.e rheadercv
@inline vmx.e SysCVs

@inline Prescan.e PScvs

int numdda = 4;			/* For Prescan: # of disdaqs ps2*/

float SLEWMAX = 12500.0 with {1000, 25000.0, 12500.0, VIS, "maximum allowed slew rate (G/cm/s)",};
float GMAX = 4.0 with {0.5, 5.0, 4.0, VIS, "maximum allowed gradient (G/cm)",};

/* readout cvs */
int nframes = 2 with {1, , 2, VIS, "number of frames",};
int ndisdaqtrains = 2 with {0, , 2, VIS, "number of disdaq echo trains at beginning of scan loop",};
int ndisdaqechoes = 0 with {0, , 0, VIS, "number of disdaq echos at beginning of echo train",};

<<<<<<< HEAD
int echo_mode = 2 with {1, 3, 2, VIS, "FSE (1), SPGR (2), or bSSFP (3)",};
int fatsup_mode = 1 with {0, 3, 1, VIS, "none (0), CHESS (1), or SPIR (2)",};
int fatsup_off = -520 with { , , -530, VIS, "fat suppression pulse frequency offset (Hz)",};
int fatsup_bw = 440 with { , , 440, VIS, "fat suppression bandwidth (Hz)",};
int spir_fa = 110 with {0, 360, 1, VIS, "SPIR pulse flip angle (deg)",};
=======
int ro_type = 2 with {1, 3, 2, VIS, "FSE (1), SPGR (2), or bSSFP (3)",};
int fatsup_mode = 1 with {0, 3, 1, VIS, "none (0), CHESS (1), or SPIR (2)",};
float spir_fa = 110 with {0, 360, 1, VIS, "SPIR pulse flip angle (deg)",};
>>>>>>> 57bcd6a1
int spir_ti = 52ms with {0, 1000ms, 52ms, VIS, "SPIR inversion time (us)",};
int rfspoil_flag = 1 with {0, 1, 1, VIS, "option to do RF phase cycling (117deg increments to rf1 phase)",};
int flowcomp_flag = 0 with {0, 1, 0, VIS, "option to use flow-compensated slice select gradients",};
int rf1_b1calib = 0 with {0, 1, 0, VIS, "option to sweep B1 amplitudes across frames from 0 to nominal B1 for rf1 pulse",};

int pgbuffertime = 248 with {100, , 248, INVIS, "gradient IPG buffer time (us)",};
float crushfac = 3.0 with {0, 10, 0, VIS, "crusher amplitude factor (a.k.a. cycles of phase/vox; dk_crush = crushfac*kmax)",};
int kill_grads = 0 with {0, 1, 0, VIS, "option to turn off readout gradients",};

/* Trajectory cvs */
int nnav = 250 with {0, 1000, 250, VIS, "number of navigator points in spiral",};
int narms = 1 with {1, 1000, 1, VIS, "number of spiral arms",};
int spi_mode = 0 with {0, 2, 0, VIS, "SOS (0), TGA (1), or 3DTGA (2)",};
float kz_acc = 1.0 with {1, 100.0, 1.0, VIS, "kz acceleration (SENSE) factor (for SOS only)",};
float vds_acc0 = 1.0 with {0.001, 50.0, 1.0, VIS, "spiral center oversampling factor",};
float vds_acc1 = 1.0 with {0.001, 50.0, 1.0, VIS, "spiral edge oversampling factor",};
float F0 = 0 with { , , 0, INVIS, "vds fov coefficient 0",};
float F1 = 0 with { , , 0, INVIS, "vds fov coefficient 1",};
float F2 = 0 with { , , 0, INVIS, "vds fov coefficient 2",};

/* ASL prep pulse cvs */
int presat_flag = 0 with {0, 1, 0, VIS, "option to play asl pre-saturation pulse at beginning of each tr",};
int presat_delay = 1000000 with {0, , 1000000, VIS, "ASL pre-saturation delay (us)",};

int zero_ctl_grads = 0 with {0, 1, 0, VIS, "option to zero out control gradients for asl prep pulses",};

int prep1_id = 0 with {0, , 0, VIS, "ASL prep pulse 1: ID number (0 = no pulse)",};
int prep1_pld = 0 with {0, , 0, VIS, "ASL prep pulse 1: post-labeling delay (us; includes background suppression)",};
float prep1_rfmax = 234 with {0, , 0, VIS, "ASL prep pulse 1: maximum RF amplitude",};
float prep1_gmax = 1.5 with {0, , 3, VIS, "ASL prep pulse 1: maximum gradient amplitude",};
int prep1_mod = 1 with {1, 4, 1, VIS, "ASL prep pulse 1: labeling modulation scheme (1 = label/control, 2 = control/label, 3 = always label, 4 = always control)",};
int prep1_tbgs1 = 0 with {0, , 0, VIS, "ASL prep pulse 1: 1st background suppression delay (0 = no pulse)",};
int prep1_tbgs2 = 0 with {0, , 0, VIS, "ASL prep pulse 1: 2nd background suppression delay (0 = no pulse)",};
int prep1_tbgs3 = 0 with {0, , 0, VIS, "ASL prep pulse 1: 3rd background suppression delay (0 = no pulse)",};
int prep1_b1calib = 0 with {0, 1, 0, VIS, "ASL prep pulse 1: option to sweep B1 amplitudes across frames from 0 to nominal B1",};

int prep2_id = 0 with {0, , 0, VIS, "ASL prep pulse 2: ID number (0 = no pulse)",};
int prep2_pld = 0 with {0, , 0, VIS, "ASL prep pulse 2: post-labeling delay (us; includes background suppression)",};
float prep2_rfmax = 234 with {0, , 0, VIS, "ASL prep pulse 2: maximum RF amplitude",};
float prep2_gmax = 1.5 with {0, , 1.5, VIS, "ASL prep pulse 2: maximum gradient amplitude",};
int prep2_mod = 1 with {1, 4, 1, VIS, "ASL prep pulse 2: labeling modulation scheme (1 = label/control, 2 = control/label, 3 = always label, 4 = always control)",};
int prep2_tbgs1 = 0 with {0, , 0, VIS, "ASL prep pulse 2: 1st background suppression delay (0 = no pulse)",};
int prep2_tbgs2 = 0 with {0, , 0, VIS, "ASL prep pulse 2: 2nd background suppression delay (0 = no pulse)",};
int prep2_tbgs3 = 0 with {0, , 0, VIS, "ASL prep pulse 2: 3rd background suppression delay (0 = no pulse)",};
int prep2_b1calib = 0 with {0, 1, 0, VIS, "ASL prep pulse 2: option to sweep B1 amplitudes across frames from 0 to nominal B1",};

/* Declare core duration variables */
int dur_presatcore = 0 with {0, , 0, INVIS, "duration of the ASL pre-saturation core (us)",};
int dur_prep1core = 0 with {0, , 0, INVIS, "duration of the ASL prep 1 cores (us)",};
int dur_prep2core = 0 with {0, , 0, INVIS, "duration of the ASL prep 2 cores (us)",};
int dur_bkgsupcore = 0 with {0, , 0, INVIS, "duration of the background suppression core (us)",};
int dur_fatsupcore = 0 with {0, , 0, INVIS, "duration of the fat suppression core (us)",};
int dur_rf0core = 0 with {0, , 0, INVIS, "duration of the slice selective rf0 core (us)",};
int dur_rf1core = 0 with {0, , 0, INVIS, "duration of the slice selective rf1 core (us)",};
int dur_seqcore = 0 with {0, , 0, INVIS, "duration of the spiral readout core (us)",};
int deadtime_fatsupcore = 0 with {0, , 0, INVIS, "deadtime at end of fatsup core (us)",};
int deadtime_rf0core = 0 with {0, , 0, INVIS, "post-tipdown deadtime for FSE (us)",};
int deadtime1_seqcore = 0 with {0, , 0, INVIS, "pre-readout deadtime within core (us)",};
int deadtime2_seqcore = 0 with {0, , 0, INVIS, "post-readout deadtime within core (us)",};
int tr_deadtime = 0 with {0, , 0, INVIS, "TR deadtime (us)",};

/* inhereted from grass.e, not sure if it's okay to delete: */
float xmtaddScan;
int obl_debug = 0 with {0, 1, 0, INVIS, "On(=1) to print messages for obloptimize",};
int obl_method = 0 with {0, 1, 0, INVIS, "On(=1) to optimize the targets based on actual rotation matrices",};
int debug = 0 with {0,1,0,INVIS,"1 if debug is on ",};
float echo1bw = 16 with {,,,INVIS,"Echo1 filter bw.in KHz",};

@host
/*********************************************************************
 *                     UMVSASL.E HOST SECTION                        *
 *                                                                   *
 * Write here the code unique to the Host PSD process. The following *
 * functions must be declared here: cvinit(), cveval(), cvcheck(),   *
 * and predownload().                                                *
 *                                                                   *
 *********************************************************************/
#include <math.h>
#include <stdlib.h>
#include "grad_rf_umvsasl.h"
#include "psdopt.h"
#include "sar_pm.h"
#include "support_func.host.h"
#include "helperfuns.h"
#include "vds.c"

/* fec : Field strength dependency library */
#include <sysDep.h>
#include <sysDepSupport.h>      /* FEC : fieldStrength dependency libraries */

@inline loadrheader.e rheaderhost

/** Load PSD Header **/
abstract("umvsasl sequence");
psdname("umvsasl");

int num_conc_grad = 3;          /* always three for grass 	*/
int entry;

/* peak B1 amplitudes */
float maxB1[MAX_ENTRY_POINTS], maxB1Seq;

/* This will point to a structure defining parameters of the filter
   used for the 1st echo */
FILTER_INFO *echo1_filt; 

/* Use real time filters, so allocate space for them instead of trying
   to point to an infinite number of structures in filter.h. */
FILTER_INFO echo1_rtfilt;

/* Golden ratio numbers */
float PHI = (1.0 + sqrt(5.0)) / 2.0; /* 1d golden ratio */
float phi1 = 0.4656; /* 2d golden ratio 1 */
float phi2 = 0.6823; /* 2d golden ratio 2 */

/* Declare trajectory generation function prototypes */
int genspiral();
int genviews();

/* Declare function prototypes from aslprep.h */
int readprep(int id, int *len,
		int *rho_lbl, int *theta_lbl, int *grad_lbl,
		int *rho_ctl, int *theta_ctl, int *grad_ctl); 
float calc_sinc_B1(float cyc_rf, int pw_rf, float flip_rf);
float calc_hard_B1(int pw_rf, float flip_rf);
int write_scan_info();

@inline Prescan.e PShostVars            /* added with new filter calcs */

static char supfailfmt[] = "Support routine %s failed";


/************************************************************************/
/*       			CVINIT    				*/
/* Invoked once (& only once) when the PSD host process	is started up.	*/
/* Code which is independent of any OPIO button operation is put here.	*/
/************************************************************************/
STATUS cvinit( void )
{

	/* turn off bandwidth option */
	cvdef(oprbw, 500.0 / (float)GRAD_UPDATE_TIME);
	cvmin(oprbw, 500.0 / (float)GRAD_UPDATE_TIME);
	cvmax(oprbw, 500.0 / (float)GRAD_UPDATE_TIME);
	oprbw = 500.0 / (float)GRAD_UPDATE_TIME;
	pircbnub = 0;

	/* fov */
	opfov = 240;
	pifovnub = 5;
	pifovval2 = 200;
	pifovval3 = 220;
	pifovval4 = 240;
	pifovval5 = 260;
	pifovval6 = 280;

	/* tr */
	opautotr = PSD_MINIMUMTR;
	pitrnub = 2;
	pitrval2 = PSD_MINIMUMTR;
	cvmax(optr,50s);

	/* te */
	opautote = PSD_MINTE;	
	pite1nub = 3;
	pite1val2 = PSD_MINTE;
	cvmin(opte, 0);
	cvmax(opte, 500ms);

	/* esp */
	esp = 100ms;
	cvmin(esp, 0);
	cvmax(esp, 500ms);

	/* rhrecon */
	rhrecon = 2327;

	/* frequency (xres) */
	opxres = 64;
	cvmin(opxres, 16);
	cvmax(opxres, 512);
	pixresnub = 15;
	pixresval2 = 32;
	pixresval3 = 64;
	pixresval4 = 128;

	/* flip angle */
	cvmin(opflip, 0.0);
	cvmax(opflip, 360.0);
	pifanub = 2;
	pifaval2 = 90.0;

	/* echo train length */
	cvmin(opetl, 1);
	cvmax(opetl, MAXNECHOES);
	pietlnub = 7;
	pietlval2 = 1;
	pietlval3 = 16;

	/* nshots */
	cvmin(opnshots, 1);
	cvmax(opnshots, MAXNSHOTS);
	pishotnub = 2;
	pishotval2 = 1;	

	/* hide phase (yres) option */
	piyresnub = 0;

	/* Hide inversion time */
	pitinub = 0;

	/* hide second bandwidth option */
	pircb2nub = 0;

	/* hide nex stuff */
	piechnub = 0;
	pinexnub = 0;

#ifdef ERMES_DEBUG
	use_ermes = 0;
#else /* !ERMES_DEBUG */
	use_ermes = 1;
#endif /* ERMES_DEBUG */

	configSystem();
	EpicConf();
	inittargets(&loggrd, &phygrd);

	/* Init filter slots */
	initfilter();
	
	if (_psd_rf_wait.fixedflag == 0)  { /* sets psd_grd_wait and psd_rf_wait */
		if (setsysparms() == FAILURE)  {
			epic_error(use_ermes,"Support routine setsysparams failed",
					EM_PSD_SUPPORT_FAILURE,1, STRING_ARG,"setsysparms");
			return FAILURE;
		}
	}

	if( obloptimize( &loggrd, &phygrd, scan_info, exist(opslquant),
				exist(opplane), exist(opcoax), obl_method, obl_debug,
				&opnewgeo, cfsrmode ) == FAILURE )
	{
		return FAILURE;
	}
	
	/* Get sequencer hardware limits */
	gettarget(&XGRAD_max, XGRAD, &loggrd);
	gettarget(&YGRAD_max, YGRAD, &loggrd);
	gettarget(&ZGRAD_max, ZGRAD, &loggrd);
	gettarget(&RHO_max, RHO, &loggrd);
	gettarget(&THETA_max, THETA, &loggrd);
	getramptime(&ZGRAD_risetime, &ZGRAD_falltime, ZGRAD, &loggrd);	
	ZGRAD_risetime *= 2; /* extra fluffy */
	fprintf(stderr, "ZGRAD_risetime = %d\n", ZGRAD_risetime);	

@inline Prescan.e PScvinit

#include "cvinit.in"	/* Runs the code generated by macros in preproc.*/

	return SUCCESS;
}   /* end cvinit() */

@inline InitAdvisories.e InitAdvPnlCVs

/************************************************************************/
/*       			CVEVAL    				*/
/* Called w/ every OPIO button push which has a corresponding CV. 	*/
/* CVEVAL should only contain code which impacts the advisory panel--	*/
/* put other code in cvinit or predownload				*/
/************************************************************************/
STATUS cveval( void )
{
	configSystem();
	InitAdvPnlCVs();

	pititle = 1;
	cvdesc(pititle, "Advanced pulse sequence parameters");
	piuset = 0;
	
	/* Add opuser fields to the Adv. pulse sequence parameters interface */	
	piuset += use0;
	cvdesc(opuser0, "Readout type: (1) FSE, (2) SPGR, (3) bSSFP");
	cvdef(opuser0, ro_type);
	opuser0 = ro_type;
	cvmin(opuser0, 1);
	cvmax(opuser0, 3);	
	ro_type = opuser0;

	if (ro_type > 1) /* Not applicable for FSE */
		piuset += use1;
	cvdesc(opuser1, "ESP (short TR) (ms)");
	cvdef(opuser1, esp*1e-3);
	opuser1 = esp*1e-3;
	cvmin(opuser1, 0);
	cvmax(opuser1, 1000);	
	esp = 4*round(opuser1*1e3/4);
	
	if (ro_type == 2) /* SPGR only */
		piuset += use2;
	cvdesc(opuser2, "RF spoiling: (0) off, (1) on");
	cvdef(opuser2, 0);
	opuser2 = rfspoil_flag;
	cvmin(opuser2, 0);
	cvmax(opuser2, 1);	
	rfspoil_flag = opuser2;

	piuset += use3;
	cvdesc(opuser3, "Number of frames");
	cvdef(opuser3, nframes);
	opuser3 = nframes;
	cvmin(opuser3, 1);
	cvmax(opuser3, MAXNFRAMES);
	nframes = opuser3;
	
	piuset += use4;
	cvdesc(opuser4, "Number of spiral arms");
	cvdef(opuser4, narms);
	opuser4 = narms;
	cvmin(opuser4, 1);
	cvmax(opuser4, 1000);
	narms = opuser4;
	
	piuset += use5;
	cvdesc(opuser5, "Number of disdaq echo trains");
	cvdef(opuser5, ndisdaqtrains);
	opuser5 = ndisdaqtrains;
	cvmin(opuser5, 0);
	cvmax(opuser5, 100);
	ndisdaqtrains = opuser5;
	
	piuset += use6;
	cvdesc(opuser6, "Number of disdaq echoes");
	cvdef(opuser6, ndisdaqechoes);
	opuser6 = ndisdaqechoes;
	cvmin(opuser6, 0);
	cvmax(opuser6, 100);
	ndisdaqechoes = opuser6;
	
	piuset += use7;
	cvdesc(opuser7, "Crusher area factor (% kmax)");
	cvdef(opuser7, crushfac);
	opuser7 = crushfac;
	cvmin(opuser7, 0);
	cvmax(opuser7, 10);
	crushfac = opuser7;
	
	piuset += use8;
	cvdesc(opuser8, "Flow comp: (0) off, (1) on");
	cvdef(opuser8, 0);
	opuser8 = flowcomp_flag;
	cvmin(opuser8, 0);
	cvmax(opuser8, 1);	
	flowcomp_flag = opuser8;
	
	piuset += use9;
	cvdesc(opuser9, "FID mode (no spiral): (0) off, (1) on");
	cvdef(opuser9, 0);
	opuser9 = kill_grads;
	cvmin(opuser9, 0);
	cvmax(opuser9, 1);	
	kill_grads = opuser9;

	if (kill_grads == 0) /* only if spirals are on */
		piuset += use10;
	cvdesc(opuser10, "SPI mode: (0) SOS, (1) 2DTGA, (2) 3DTGA");
	cvdef(opuser10, 0);
	opuser10 = spi_mode;
	cvmin(opuser10, 0);
	cvmax(opuser10, 2);	
	spi_mode = opuser10;
	
	if (kill_grads == 0 && spi_mode == 0) /* only if spirals are on & SOS*/
		piuset += use11;
	cvdesc(opuser11, "kz acceleration (SENSE) factor");
	cvdef(opuser11, 0);
	opuser11 = kz_acc;
	cvmin(opuser11, 0);
	cvmax(opuser11, 10);	
	kz_acc = opuser11;
	
	if (kill_grads == 0) /* only if spirals are on*/
		piuset += use12;
	cvdesc(opuser12, "VDS center acceleration factor");
	cvdef(opuser12, 0);
	opuser12 = vds_acc0;
	cvmin(opuser12, 0);
	cvmax(opuser12, 100);	
	vds_acc0 = opuser12;
	
	if (kill_grads == 0) /* only if spirals are on*/
		piuset += use13;
	cvdesc(opuser13, "VDS edge acceleration factor");
	cvdef(opuser13, 0);
	opuser13 = vds_acc1;
	cvmin(opuser13, 0);
	cvmax(opuser13, 100);	
	vds_acc1 = opuser13;
	
	if (kill_grads == 0) /* only if spirals are on*/
		piuset += use14;
	cvdesc(opuser14, "Number of navigator points");
	cvdef(opuser14, 0);
	opuser14 = nnav;
	cvmin(opuser14, 0);
	cvmax(opuser14, 2000);	
	nnav = opuser14;
	
	piuset += use15;
	cvdesc(opuser15, "Fat supppresion mode: (0) off, (1) CHESS, (2) SPIR");
	cvdef(opuser15, 0);
	opuser15 = fatsup_mode;
	cvmin(opuser15, 0);
	cvmax(opuser15, 2);	
	fatsup_mode = opuser15;
	
	if (fatsup_mode == 2) /* only for SPIR */
		piuset += use16;
	cvdesc(opuser16, "SPIR flip angle (deg)");
	cvdef(opuser16, 0);
	opuser16 = spir_fa;
	cvmin(opuser16, 0);
	cvmax(opuser16, 360);	
	spir_fa = opuser16;
	
	if (fatsup_mode == 2) /* only for SPIR */
		piuset += use17;
	cvdesc(opuser17, "SPIR inversion time (ms)");
	cvdef(opuser17, 0);
	opuser17 = spir_ti*1e-3;
	cvmin(opuser17, 0);
	cvmax(opuser17, 5000);	
	spir_ti = 4*round(opuser17*1e3/4);

	piuset += use18;
	cvdesc(opuser18, "Prep 1 pulse id (0=off)");
	cvdef(opuser18, 0);
	opuser18 = prep1_id;
	cvmin(opuser18, 0);
	cvmax(opuser18, 99999);	
	prep1_id = opuser18;
		
	if (prep1_id > 0)
		piuset += use19;
	cvdesc(opuser19, "Prep 1 PLD (ms)");
	cvdef(opuser19, 0);
	opuser19 = prep1_pld*1e-3;
	cvmin(opuser19, 0);
	cvmax(opuser19, 99999);	
	prep1_pld = 4*round(opuser19*1e3/4);
	
	if (prep1_id > 0)
		piuset += use20;
	cvdesc(opuser20, "Prep 1 max B1 amp (mG)");
	cvdef(opuser20, 0);
	opuser20 = prep1_rfmax;
	cvmin(opuser20, 0);
	cvmax(opuser20, 500);	
	prep1_rfmax = opuser20;
	
	if (prep1_id > 0)
		piuset += use21;
	cvdesc(opuser21, "Prep 1 max G amp (G/cm)");
	cvdef(opuser21, 0);
	opuser21 = prep1_gmax;
	cvmin(opuser21, 0);
	cvmax(opuser21, GMAX);	
	prep1_gmax = opuser21;
	
	if (prep1_id > 0)
		piuset += use22;
	cvdesc(opuser22, "Prep 1 mod pattern: (1) LC, (2) CL, (3) L, (4), C");
	cvdef(opuser22, 1);
	opuser22 = prep1_mod;
	cvmin(opuser22, 1);
	cvmax(opuser22, 4);	
	prep1_mod = opuser22;
	
	if (prep1_id > 0)
		piuset += use23;
	cvdesc(opuser23, "Prep 1 BGS 1 delay (0=off) (ms)");
	cvdef(opuser23, 0);
	opuser23 = prep1_tbgs1*1e-3;
	cvmin(opuser23, 0);
	cvmax(opuser23, 20000);	
	prep1_tbgs1 = 4*round(opuser23*1e3/4);
	
	if (prep1_id > 0)
		piuset += use24;
	cvdesc(opuser24, "Prep 1 BGS 2 delay (0=off) (ms)");
	cvdef(opuser24, 0);
	opuser24 = prep1_tbgs2*1e-3;
	cvmin(opuser24, 0);
	cvmax(opuser24, 20000);	
	prep1_tbgs2 = 4*round(opuser24*1e3/4);
	
	if (prep1_id > 0)
		piuset += use25;
	cvdesc(opuser25, "Prep 1 BGS 3 delay (0=off) (ms)");
	cvdef(opuser25, 0);
	opuser25 = prep1_tbgs3*1e-3;
	cvmin(opuser25, 0);
	cvmax(opuser25, 20000);	
	prep1_tbgs3= 4*round(opuser25*1e3/4);


@inline Prescan.e PScveval

	return SUCCESS;
}   /* end cveval() */

void getAPxParam(optval   *min,
		optval   *max,
		optdelta *delta,
		optfix   *fix,
		float    coverage,
		int      algorithm)
{
	/* Need to be filled when APx is supported in this PSD */
}

int getAPxAlgorithm(optparam *optflag, int *algorithm)
{
	return APX_CORE_NONE;
}

/************************************************************************/
/*       			CVCHECK    				*/
/* Executed on each 'next page' to ensure prescription can proceed 	*/
/* to the next page. 							*/
/************************************************************************/
STATUS cvcheck( void )
{
	return SUCCESS;
}   /* end cvcheck() */


/************************************************************************/
/*             		    PRE-DOWNLOAD           		        */
/* Executed prior to a download--all operations not needed for the 	*/
/* advisory panel results.  Execute the	pulsegen macro expansions for	*/
/* the predownload section here.  All internal amps, slice ordering,  	*/
/* prescan slice calc., and SAT placement calculations are performed 	*/
/* in this section.  Time anchor settings for pulsegen are done in this */
/* section too.  				 			*/
/************************************************************************/
STATUS predownload( void )
{
	int echo1_freq[opslquant], rf1_freq[opslquant];
	int slice;
	float kzmax;
	int minesp, minte, absmintr;	
	float rf0_b1, rf1_b1;
	float rfps1_b1, rfps2_b1, rfps3_b1, rfps4_b1;
	float rffs_b1, rfbs_b1;
	float prep1_b1, prep2_b1;
	int tmp_pwa, tmp_pw, tmp_pwd;
	float tmp_a, tmp_area;

	/*********************************************************************/
#include "predownload.in"	/* include 'canned' predownload code */
	/*********************************************************************/
	
	/* Read in asl prep pulses */
	fprintf(stderr, "predownload(): calling readprep() to read in ASL prep 1 pulse\n");
	if (readprep(prep1_id, &prep1_len,
		prep1_rho_lbl, prep1_theta_lbl, prep1_grad_lbl,
		prep1_rho_ctl, prep1_theta_ctl, prep1_grad_ctl) == 0)
	{
		epic_error(use_ermes,"failure to read in ASL prep 1 pulse", EM_PSD_SUPPORT_FAILURE, EE_ARGS(0));
		return FAILURE;
	}
	
	fprintf(stderr, "predownload(): calling readprep() to read in ASL prep 2 pulse\n");
	if (readprep(prep2_id, &prep2_len,
		prep2_rho_lbl, prep2_theta_lbl, prep2_grad_lbl,
		prep2_rho_ctl, prep2_theta_ctl, prep2_grad_ctl) == 0)
	{
		epic_error(use_ermes,"failure to read in ASL prep 2 pulse", EM_PSD_SUPPORT_FAILURE, EE_ARGS(0));
		return FAILURE;
	}
	
	/* update presat pulse parameters */
	pw_rfps1 = 1ms; /* 1ms hard pulse */
	pw_rfps1a = 0; /* hard pulse - no ramp */
	pw_rfps1d = 0;
	pw_rfps2 = 1ms; /* 1ms hard pulse */
	pw_rfps2a = 0; /* hard pulse - no ramp */
	pw_rfps2d = 0;
	pw_rfps3 = 1ms; /* 1ms hard pulse */
	pw_rfps3a = 0; /* hard pulse - no ramp */
	pw_rfps3d = 0;
	pw_rfps4 = 1ms; /* 1ms hard pulse */
	pw_rfps4a = 0; /* hard pulse - no ramp */
	pw_rfps4d = 0;
	
	/* update sinc pulse parameters */
	pw_rf0 = 3200;
	pw_rf1 = 3200;
	
	/* adjust fat sup pw s.t. desired bandwidth is achieved */
	pw_rffs = 3200; /* nominal SINC1 pulse width */
	pw_rffs *= (int)round(NOM_BW_SINC1_90 / (float)fatsup_bw); /* adjust bandwidth */

	/* Update the background suppression pulse parameters */
	res_rfbs_rho = 500;
	pw_rfbs_rho = 5000;
	a_rfbs_theta = 1.0;
	res_rfbs_theta = res_rfbs_rho;
	pw_rfbs_theta = pw_rfbs_rho;
		
	/* First, find the peak B1 for all entry points (other than L_SCAN) */
	for( entry=0; entry < MAX_ENTRY_POINTS; ++entry )
	{
		if( peakB1( &maxB1[entry], entry, RF_FREE, rfpulse ) == FAILURE )
		{
			epic_error( use_ermes, "peakB1 failed.", EM_PSD_SUPPORT_FAILURE,
					EE_ARGS(1), STRING_ARG, "peakB1" );
			return FAILURE;
		}
	}
	
	rf0_b1 = calc_sinc_B1(cyc_rf0, pw_rf0, 90.0);
	fprintf(stderr, "predownload(): maximum B1 for rf0 pulse: %f\n", rf0_b1);
	if (rf0_b1 > maxB1[L_SCAN]) maxB1[L_SCAN] = rf0_b1;

	rf1_b1 = calc_sinc_B1(cyc_rf1, pw_rf1, opflip);
	fprintf(stderr, "predownload(): maximum B1 for rf1 pulse: %f\n", rf1_b1);
	if (rf1_b1 > maxB1[L_SCAN]) maxB1[L_SCAN] = rf1_b1;
	
	rfps1_b1 = calc_hard_B1(pw_rfps1, 72.0); /* flip angle of 72 degrees */
	fprintf(stderr, "predownload(): maximum B1 for presat pulse 1: %f Gauss \n", rfps1_b1);
	if (rfps1_b1 > maxB1[L_SCAN]) maxB1[L_SCAN] = rfps1_b1;
	
	rfps2_b1 = calc_hard_B1(pw_rfps2, 92.0); /* flip angle of 92 degrees */
	fprintf(stderr, "predownload(): maximum B1 for presat pulse 2: %f Gauss \n", rfps2_b1);
	if (rfps2_b1 > maxB1[L_SCAN]) maxB1[L_SCAN] = rfps2_b1;
	
	rfps3_b1 = calc_hard_B1(pw_rfps3, 126.0); /* flip angle of 126 degrees */
	fprintf(stderr, "predownload(): maximum B1 for presat pulse 3: %f Gauss \n", rfps3_b1);
	if (rfps3_b1 > maxB1[L_SCAN]) maxB1[L_SCAN] = rfps3_b1;
	
	rfps4_b1 = calc_hard_B1(pw_rfps4, 193.0); /* flip angle of 193 degrees */
	fprintf(stderr, "predownload(): maximum B1 for presat pulse 4: %f Gauss \n", rfps4_b1);
	if (rfps4_b1 > maxB1[L_SCAN]) maxB1[L_SCAN] = rfps4_b1;

	rfbs_b1 = 0.234;
	fprintf(stderr, "predownload(): maximum B1 for background suppression prep pulse: %f Gauss \n", rfbs_b1);
	if (rfbs_b1 > maxB1[L_SCAN]) maxB1[L_SCAN] = rfbs_b1;
	
<<<<<<< HEAD
	if (fatsup_mode < 2)
=======
	if (fatsup_mode < 3)
>>>>>>> 57bcd6a1
		rffs_b1 = calc_sinc_B1(cyc_rffs, pw_rffs, 90.0);
	else
		rffs_b1 = calc_sinc_B1(cyc_rffs, pw_rffs, spir_fa);
	fprintf(stderr, "predownload(): maximum B1 for fatsup pulse: %f Gauss\n", rffs_b1);
	if (rffs_b1 > maxB1[L_SCAN]) maxB1[L_SCAN] = rffs_b1;
	
	prep1_b1 = (prep1_id > 0) ? (prep1_rfmax*1e-3) : (0);
	fprintf(stderr, "predownload(): maximum B1 for prep1 pulse: %f Gauss\n", prep1_b1);
	if (prep1_b1 > maxB1[L_SCAN]) maxB1[L_SCAN] = prep1_b1;

	prep2_b1 = (prep2_id > 0) ? (prep2_rfmax*1e-3) : (0);
	fprintf(stderr, "predownload(): maximum B1 for prep2 pulse: %f Gauss\n", prep2_b1);
	if (prep2_b1 > maxB1[L_SCAN]) maxB1[L_SCAN] = prep2_b1;
	
	/* Determine peak B1 across all entry points */
	maxB1Seq = 0.0;
	for (entry=0; entry < MAX_ENTRY_POINTS; entry++) {
		if (entry != L_SCAN) { /* since we aleady computed the peak B1 for L_SCAN entry point */
			if (peakB1(&maxB1[entry], entry, RF_FREE, rfpulse) == FAILURE) {
				epic_error(use_ermes,"peakB1 failed",EM_PSD_SUPPORT_FAILURE,1,STRING_ARG,"peakB1");
				return FAILURE;
			}
		}
		if (maxB1[entry] > maxB1Seq)
			maxB1Seq = maxB1[entry];
	}
	fprintf(stderr, "predownload(): maxB1Seq = %f Gauss\n", maxB1Seq);
	
	/* Set xmtadd according to maximum B1 and rescale for powermon,
	   adding additional (audio) scaling if xmtadd is too big.
	   Add in coilatten, too. */
	xmtaddScan = -200 * log10( maxB1[L_SCAN] / maxB1Seq ) + getCoilAtten(); 

	if( xmtaddScan > cfdbmax )
	{
		extraScale = (float)pow( 10.0, (cfdbmax - xmtaddScan) / 200.0 );
		xmtaddScan = cfdbmax;
	} 
	else
	{
		extraScale = 1.0;
	}
	
	/* Update all the rf amplitudes */
	a_rf0 = rf0_b1 / maxB1Seq;
	ia_rf0 = a_rf0 * MAX_PG_WAMP;
	
	a_rf1 = rf1_b1 / maxB1Seq;
	ia_rf1 = a_rf1 * MAX_PG_WAMP;

	a_rfps1 = rfps1_b1 / maxB1Seq;
	ia_rfps1 = a_rfps1 * MAX_PG_WAMP;
	a_rfps2 = rfps2_b1 / maxB1Seq;
	ia_rfps2 = a_rfps2 * MAX_PG_WAMP;
	a_rfps3 = rfps3_b1 / maxB1Seq;
	ia_rfps3 = a_rfps3 * MAX_PG_WAMP;
	a_rfps4 = rfps4_b1 / maxB1Seq;
	ia_rfps4 = a_rfps4 * MAX_PG_WAMP;
	a_rfbs_rho = rfbs_b1 / maxB1Seq;
	ia_rfbs_rho = a_rfbs_rho * MAX_PG_WAMP;
	
	a_rffs = rffs_b1 / maxB1Seq;
	ia_rffs = a_rffs * MAX_PG_WAMP;
	
	a_prep1rholbl = prep1_b1 / maxB1Seq;
	ia_prep1rholbl = a_prep1rholbl * MAX_PG_WAMP;
	
	a_prep1rhoctl = prep1_b1 / maxB1Seq;
	ia_prep1rhoctl = a_prep1rhoctl * MAX_PG_WAMP;
	
	a_prep2rholbl = prep2_b1 / maxB1Seq;
	ia_prep2rholbl = a_prep2rholbl * MAX_PG_WAMP;
	
	a_prep2rhoctl = prep2_b1 / maxB1Seq;
	ia_prep2rhoctl = a_prep2rhoctl * MAX_PG_WAMP;
	
	/* Update the asl prep pulse gradients */
	a_prep1gradlbl = (prep1_id > 0) ? (prep1_gmax) : (0);
	ia_prep1gradlbl = (int)ceil(a_prep1gradlbl / ZGRAD_max * (float)MAX_PG_WAMP);
	a_prep1gradctl = (prep1_id > 0) ? (prep1_gmax) : (0); 
	ia_prep1gradctl = (int)ceil(a_prep1gradctl / ZGRAD_max * (float)MAX_PG_WAMP);
	a_prep2gradlbl = (prep2_id > 0) ? (prep2_gmax) : (0);
	ia_prep2gradlbl = (int)ceil(a_prep2gradlbl / ZGRAD_max * (float)MAX_PG_WAMP);
	a_prep2gradctl = (prep2_id > 0) ? (prep2_gmax) : (0); 
	ia_prep2gradctl = (int)ceil(a_prep2gradctl / ZGRAD_max * (float)MAX_PG_WAMP);
	
	/* Set the parameters for the spin echo rf1 kspace rewinder */
	tmp_area = a_gzrf1 * (pw_gzrf1 + (pw_gzrf1a + pw_gzrf1d)/2.0);
	amppwgrad(tmp_area, GMAX, 0, 0, ZGRAD_risetime, 0, &tmp_a, &tmp_pwa, &tmp_pw, &tmp_pwd); 
	tmp_a *= -0.5;
	pw_gzrf1trap2 = tmp_pw;
	pw_gzrf1trap2a = tmp_pwa;
	pw_gzrf1trap2d = tmp_pwd;
	a_gzrf1trap2 = tmp_a;

	/* Set the parameters for the crusher gradients */
	tmp_area = crushfac * 2*M_PI/GAMMA * opxres/(opfov/10.0) * 1e6; /* Area under crusher s.t. dk = crushfac*kmax (G/cm*us) */
	amppwgrad(tmp_area, GMAX, 0, 0, ZGRAD_risetime, 0, &tmp_a, &tmp_pwa, &tmp_pw, &tmp_pwd); 	
	
	pw_rfps1c = tmp_pw;
	pw_rfps1ca = tmp_pwa;
	pw_rfps1cd = tmp_pwd;
	a_rfps1c = tmp_a;
	pw_rfps2c = tmp_pw;
	pw_rfps2ca = tmp_pwa;
	pw_rfps2cd = tmp_pwd;
	a_rfps2c = tmp_a;
	pw_rfps3c = tmp_pw;
	pw_rfps3ca = tmp_pwa;
	pw_rfps3cd = tmp_pwd;
	a_rfps3c = tmp_a;
	pw_rfps4c = tmp_pw;
	pw_rfps4ca = tmp_pwa;
	pw_rfps4cd = tmp_pwd;
	a_rfps4c = tmp_a;

	pw_gzrffsspoil = tmp_pw;
	pw_gzrffsspoila = tmp_pwa;
	pw_gzrffsspoild = tmp_pwd;
	a_gzrffsspoil = tmp_a;

	pw_gzrf1trap1 = tmp_pw;
	pw_gzrf1trap1a = tmp_pwa;
	pw_gzrf1trap1d = tmp_pwd;
	a_gzrf1trap1 = tmp_a;

	/* set trap2 as a crusher (for FSE case) */
	pw_gzrf1trap2 = tmp_pw;
	pw_gzrf1trap2a = tmp_pwa;
	pw_gzrf1trap2d = tmp_pwd;
	a_gzrf1trap2 = tmp_a;
	
	/* calculate slice select refocuser gradient */
	tmp_area = a_gzrf1 * (pw_gzrf1 + (pw_gzrf1a + pw_gzrf1d)/2.0);
	amppwgrad(tmp_area, GMAX, 0, 0, ZGRAD_risetime, 0, &tmp_a, &tmp_pwa, &tmp_pw, &tmp_pwd); 	
	tmp_a *= -0.5;
	
	pw_gzrf0r = tmp_pw;
	pw_gzrf0ra = tmp_pwa;
	pw_gzrf0rd = tmp_pwd;
	a_gzrf0r = tmp_a;
	
	if (ro_type > 1) { /* GRE modes - make trap2 a slice selct refocuser */
		pw_gzrf1trap2 = tmp_pw;
		pw_gzrf1trap2a = tmp_pwa;
		pw_gzrf1trap2d = tmp_pwd;
		a_gzrf1trap2 = tmp_a;
	}

	/* set parameters for flow compensated kz-encode (pre-scaled to kzmax) */
	kzmax = (float)(kz_acc * opetl * opnshots) / ((float)opfov/10.0) / 2.0;
	tmp_area = 2*M_PI/(GAMMA*1e-6) * kzmax * (1 + flowcomp_flag); /* multiply by 2 if flow compensated */
	amppwgrad(tmp_area, GMAX, 0, 0, ZGRAD_risetime, 0, &tmp_a, &tmp_pwa, &tmp_pw, &tmp_pwd); 	
	pw_gzw1 = tmp_pw;
	pw_gzw1a = tmp_pwa;
	pw_gzw1d = tmp_pwd;
	a_gzw1 = tmp_a;
	
	/* set parameters with the kz-rewinder */
	tmp_area = 2*M_PI/(GAMMA*1e-6) * kzmax;
	amppwgrad(tmp_area, GMAX, 0, 0, ZGRAD_risetime, 0, &tmp_a, &tmp_pwa, &tmp_pw, &tmp_pwd); 	
	pw_gzw2 = tmp_pw;
	pw_gzw2a = tmp_pwa;
	pw_gzw2d = tmp_pwd;
	a_gzw2 = tmp_a;

	/* set parameters for flowcomp pre-phaser */
	tmp_area = 2*M_PI/(GAMMA*1e-6) * kzmax; /* multiply by 2 if flow compensated */
	amppwgrad(tmp_area, GMAX, 0, 0, ZGRAD_risetime, 0, &tmp_a, &tmp_pwa, &tmp_pw, &tmp_pwd); 
	pw_gzfc = tmp_pw;
	pw_gzfca = tmp_pwa;
	pw_gzfcd = tmp_pwd;
	a_gzfc = -tmp_a;
	
	/* generate initial spiral trajectory */
	fprintf(stderr, "predownload(): calculating spiral gradients...\n");
	if (genspiral() == 0) {
		epic_error(use_ermes,"failure to generate spiral waveform", EM_PSD_SUPPORT_FAILURE, EE_ARGS(0));
		return FAILURE;
	}
	a_gxw = XGRAD_max;
	a_gyw = YGRAD_max;
	ia_gxw = MAX_PG_WAMP;
	ia_gyw = MAX_PG_WAMP;
	res_gxw = grad_len;
	res_gyw = grad_len;
	pw_gxw = GRAD_UPDATE_TIME*res_gxw;
	pw_gyw = GRAD_UPDATE_TIME*res_gyw;
	
	/* Generate view transformations */
	if (genviews() == 0) {
		epic_error(use_ermes,"failure to generate view transformation matrices", EM_PSD_SUPPORT_FAILURE, EE_ARGS(0));
		return FAILURE;
	}
	scalerotmats(tmtxtbl, &loggrd, &phygrd, opetl*opnshots*narms, 0);

	/* calculate minimum echo time and esp, and corresponding deadtimes */
	minesp = 0;
	minte = 0;
	switch (ro_type) {
		case 1: /* FSE */
			
			/* calculate minimum esp (time from rf1 to next rf1) */
			minesp += pw_gzrf1/2 + pw_gzrf1d; /* 2nd half of rf1 pulse */
			minesp += pgbuffertime;
			minesp += pw_gzrf1trap2a + pw_gzrf1trap2 + pw_gzrf1trap2d; /* post-rf crusher */
			minesp += pgbuffertime;
			minesp += TIMESSI; /* inter-core time */
			minesp += (flowcomp_flag)*(pw_gzfca + pw_gzfc + pw_gzfcd + pgbuffertime); /* flow comp pre-phaser */
			minesp += pgbuffertime;
			minesp += pw_gzw1a + pw_gzw1 + pw_gzw1d; /* z encode gradient */
			minesp += pgbuffertime;
			minesp += pw_gxw; /* spiral readout */
			minesp += pgbuffertime;
			minesp += pw_gzw2a + pw_gzw2 + pw_gzw2d; /* z rewind gradient */
			minesp += (flowcomp_flag)*(pw_gzfca + pw_gzfc + pw_gzfcd + pgbuffertime); /* for symmetry - add length of fc pre-phaser */
			minesp += TIMESSI; /* inter-core time */
			minesp += pgbuffertime;
			minesp += pw_gzrf1trap1a + pw_gzrf1trap1 + pw_gzrf1trap1d; /* pre-rf crusher */
			minesp += pgbuffertime;
			minesp += pw_gzrf1a + pw_gzrf1; /* 1st half of rf1 pulse */

			/* calculate minimum TE (time from center of rf0 to center of readout pulse) */
			minte += pw_gzrf0/2 + pw_gzrf0d; /* 2nd half of rf0 pulse */
			minte += pgbuffertime;
			minte += pw_gzrf0ra + pw_gzrf0r + pw_gzrf0rd; /* rf0 slice select rewinder */
			minte += pgbuffertime;
			minte += TIMESSI; /* inter-core time */
			minte += pgbuffertime;	
			minte += pw_gzrf1trap1a + pw_gzrf1trap1 + pw_gzrf1trap1d; /* pre-rf crusher */
			minte += pgbuffertime;
			minte += pw_gzrf1a + pw_gzrf1 + pw_gzrf1d; /* rf1 pulse */
			minte += pgbuffertime;	
			minte += pw_gzrf1trap2a + pw_gzrf1trap2 + pw_gzrf1trap2d; /* post-rf crusher */
			minte += pgbuffertime;
			minte += TIMESSI; /* inter-core time */
			minte += (flowcomp_flag)*(pw_gzfca + pw_gzfc + pw_gzfcd + pgbuffertime); /* flow comp pre-phaser */
			minte += pgbuffertime;
			minte += pw_gzw1a + pw_gzw1 + pw_gzw1d; /* z encode gradient */
			minte += pgbuffertime;
			minte += pw_gxw/2; /* first half of spiral readout */

			/* calculate deadtimes */
			deadtime1_seqcore = (opte - minesp)/2;
			deadtime1_seqcore -= (flowcomp_flag)*(pw_gzfca + pw_gzfc + pw_gzfcd + pgbuffertime); /* adjust for flowcomp symmetry */
			minte += deadtime1_seqcore;
			deadtime2_seqcore = (opte - minesp)/2;
			deadtime2_seqcore += (flowcomp_flag)*(pw_gzfca + pw_gzfc + pw_gzfcd + pgbuffertime);		
			deadtime_rf0core = opte - minte;

			minte = (int)fmax(minte, minesp);
			minesp = 0; /* no restriction on esp cv - let opte control the echo spacing */
	
			break;

		case 2: /* SPGR */
			
			/* calculate minimum esp (time from rf1 to next rf1) */
			minesp += pw_gzrf1/2 + pw_gzrf1d; /* 2nd half of rf1 pulse */
			minesp += pgbuffertime;
			minesp += pw_gzrf1trap2a + pw_gzrf1trap2 + pw_gzrf1trap2d; /* rf1 slice select rewinder */
			minesp += pgbuffertime;
			minesp += TIMESSI; /* inter-core time */
			minesp += (flowcomp_flag)*(pw_gzfca + pw_gzfc + pw_gzfcd + pgbuffertime); /* flow comp pre-phaser */
			minesp += pgbuffertime;
			minesp += pw_gzw1a + pw_gzw1 + pw_gzw1d; /* z encode gradient */
			minesp += pgbuffertime;
			minesp += pw_gxw; /* spiral readout */
			minesp += pgbuffertime;
			minesp += pw_gzw2a + pw_gzw2 + pw_gzw2d; /* z rewind gradient */
			minesp += TIMESSI; /* inter-core time */
			minesp += pgbuffertime;
			minesp += pw_gzrf1trap1a + pw_gzrf1trap1 + pw_gzrf1trap1d; /* pre-rf crusher */
			minesp += pgbuffertime;
			minesp += pw_gzrf1a + pw_gzrf1; /* 1st half of rf1 pulse */

			/* calculate minimum TE (time from center of rf1 to beginning of readout pulse) */
			minte += pw_gzrf1/2 + pw_gzrf1d; /* 2nd half of rf1 pulse */
			minte += pgbuffertime;	
			minte += pw_gzrf1trap2a + pw_gzrf1trap2 + pw_gzrf1trap2d; /* post-rf crusher */
			minte += pgbuffertime;
			minte += TIMESSI; /* inter-core time */
			minte += (flowcomp_flag)*(pw_gzfca + pw_gzfc + pw_gzfcd + pgbuffertime); /* flow comp pre-phaser */
			minte += pgbuffertime;
			minte += pw_gzw1a + pw_gzw1 + pw_gzw1d; /* z encode gradient */
			minte += pgbuffertime;

			/* calculate deadtimes */
			deadtime_rf0core = 1ms; /* no effect here */
			deadtime1_seqcore = opte - minte;
			minesp += deadtime1_seqcore; /* add deadtime1 to minesp calculation */
			deadtime2_seqcore = esp - minesp;
		
			break;

		case 3: /* bSSFP */

			/* calculate minimum esp (time from rf1 to next rf1) */
			minesp += pw_gzrf1/2 + pw_gzrf1d; /* 2nd half of rf1 pulse */
			minesp += pgbuffertime;
			minesp += pw_gzrf1trap2a + pw_gzrf1trap2 + pw_gzrf1trap2d; /* rf1 slice select rewinder */
			minesp += pgbuffertime;
			minesp += TIMESSI; /* inter-core time */
			minesp += (flowcomp_flag)*(pw_gzfca + pw_gzfc + pw_gzfcd + pgbuffertime); /* flow comp pre-phaser */
			minesp += pgbuffertime;
			minesp += pw_gzw1a + pw_gzw1 + pw_gzw1d; /* z encode gradient */
			minesp += pgbuffertime;
			minesp += pw_gxw; /* spiral readout */
			minesp += pgbuffertime;
			minesp += pw_gzw2a + pw_gzw2 + pw_gzw2d; /* z rewind gradient */
			minesp += TIMESSI; /* inter-core time */
			minesp += pgbuffertime;
			minesp += pw_gzrf1a + pw_gzrf1; /* 1st half of rf1 pulse */

			/* calculate minimum TE (time from center of rf1 to beginning of readout pulse) */
			minte += pw_gzrf1/2 + pw_gzrf1d; /* 2nd half of rf1 pulse */
			minte += pgbuffertime;	
			minte += pw_gzrf1trap2a + pw_gzrf1trap2 + pw_gzrf1trap2d; /* post-rf crusher */
			minte += pgbuffertime;
			minte += TIMESSI; /* inter-core time */
			minte += (flowcomp_flag)*(pw_gzfca + pw_gzfc + pw_gzfcd + pgbuffertime); /* flow comp pre-phaser */
			minte += pgbuffertime;
			minte += pw_gzw1a + pw_gzw1 + pw_gzw1d; /* z encode gradient */
			minte += pgbuffertime;
			minte += pw_gxw/2; /* first half of spiral readout */
			
			/* calculate deadtimes */
			deadtime_rf0core = 1ms; /* no effect here */
			deadtime1_seqcore = opte - minte;
			minesp += deadtime1_seqcore; /* add deadtime1 to minesp calculation */
			deadtime2_seqcore = esp - minesp;
			
			break;
	}

	/* set minimums */	
	cvmin(esp, minesp);
	cvmin(opte, minte);

<<<<<<< HEAD
	/* set fatsup deadtime */
	if (fatsup_mode < 2) /* CHESS/none */
		deadtime_fatsupcore = 0;
	else { /* SPIR */
		deadtime_fatsupcore = spir_ti;
		deadtime_fatsupcore -= pw_rffs/2; /* 2nd half of rf pulse */
		deadtime_fatsupcore -= pgbuffertime;
		deadtime_fatsupcore -= (pw_gzrffsspoila + pw_gzrffsspoil + pw_gzrffsspoild); /* crusher */
		deadtime_fatsupcore -= pgbuffertime;
		deadtime_fatsupcore -= TIMESSI;
		deadtime_fatsupcore -= pgbuffertime;
		switch (echo_mode) {
=======
	/* set fatsat deadtime */
	if (fatsup_mode == 2) { /* SPIR */
		deadtime_fatsatcore = spir_ti;
		deadtime_fatsatcore -= pw_rffs/2; /* 2nd half of rf pulse */
		deadtime_fatsatcore -= pgbuffertime;
		deadtime_fatsatcore -= (pw_gzrffsspoila + pw_gzrffsspoil + pw_gzrffsspoild); /* crusher */
		deadtime_fatsatcore -= pgbuffertime;
		deadtime_fatsatcore -= TIMESSI;
		deadtime_fatsatcore -= pgbuffertime;
		switch (ro_type) {
>>>>>>> 57bcd6a1
			case 1: /* FSE */
				deadtime_fatsupcore -= (pw_gzrf0a + pw_gzrf0/2); /* first half of tipdown */
				break;
			case 2: /* SPGR */
				deadtime_fatsupcore -= (pw_gzrf1trap1a + pw_gzrf1trap1 + pw_gzrf1trap2);
				deadtime_fatsupcore -= pgbuffertime;
				deadtime_fatsupcore -= (pw_gzrf1a + pw_gzrf1/2);
				break;
			case 3: /* bSSFP */
				deadtime_fatsupcore -= (pw_gzrf1a + pw_gzrf1/2);
				break;
		}
	}

	/* Calculate the duration of presatcore */
	dur_presatcore = 0;
	dur_presatcore += pgbuffertime;
	dur_presatcore += pw_rfps1;
	dur_presatcore += pgbuffertime;
	dur_presatcore += pw_rfps1ca + pw_rfps1c + pw_rfps1cd;
	dur_presatcore += 1000 + pgbuffertime;
	dur_presatcore += pw_rfps2;
	dur_presatcore += pgbuffertime;
	dur_presatcore += pw_rfps2ca + pw_rfps2c + pw_rfps2cd;
	dur_presatcore += 1000 + pgbuffertime;
	dur_presatcore += pw_rfps3;
	dur_presatcore += pgbuffertime;
	dur_presatcore += pw_rfps3ca + pw_rfps3c + pw_rfps3cd;
	dur_presatcore += 1000 + pgbuffertime;
	dur_presatcore += pw_rfps4;
	dur_presatcore += pgbuffertime;
	dur_presatcore += pw_rfps4ca + pw_rfps4c + pw_rfps4cd;
	dur_presatcore += pgbuffertime;

	/* Calcualte the duration of prep1core */
	dur_prep1core = 0;
	dur_prep1core += pgbuffertime;
	dur_prep1core += GRAD_UPDATE_TIME*prep1_len;
	dur_prep1core += pgbuffertime;

	/* Calculate the duration of prep2core */
	dur_prep2core = 0;
	dur_prep2core += pgbuffertime;
	dur_prep2core += GRAD_UPDATE_TIME*prep2_len;
	dur_prep2core += pgbuffertime;

	/* Calculate the duration of bkgsupcore */
	dur_bkgsupcore = 0;
	dur_bkgsupcore += pgbuffertime;
	dur_bkgsupcore += pw_rfbs_rho;
	dur_bkgsupcore += pgbuffertime;	

	/* Calculate the duration of fatsupcore */
	dur_fatsupcore = 0;
	dur_fatsupcore += pgbuffertime;
	dur_fatsupcore += pw_rffs;
	dur_fatsupcore += pgbuffertime;
	dur_fatsupcore += pw_gzrffsspoila + pw_gzrffsspoil + pw_gzrffsspoild;
	dur_fatsupcore += pgbuffertime;
	dur_fatsupcore += deadtime_fatsupcore;
	
	/* calculate duration of rf0core */
	dur_rf0core = 0;
	dur_rf0core += pgbuffertime;
	dur_rf0core += pw_gzrf0a + pw_gzrf0 + pw_gzrf0d;
	dur_rf0core += pgbuffertime;
	dur_rf0core += pw_gzrf0ra + pw_gzrf0r + pw_gzrf0rd;
	dur_rf0core += pgbuffertime; 
	dur_rf0core += deadtime_rf0core;
	
	/* calculate duration of rf1core */
	dur_rf1core = 0;
	dur_rf1core += pgbuffertime;
	dur_rf1core += pw_gzrf1trap1a + pw_gzrf1trap1 + pw_gzrf1trap1d;
	dur_rf1core += pgbuffertime;
	dur_rf1core += pw_gzrf1a + pw_gzrf1 + pw_gzrf1d;
	dur_rf1core += pgbuffertime;
	dur_rf1core += pw_gzrf1trap2a + pw_gzrf1trap2 + pw_gzrf1trap2d;
	dur_rf1core += pgbuffertime; 

	/* calculate duration of seqcore */
	dur_seqcore = 0;
	dur_seqcore += deadtime1_seqcore + pgbuffertime;
	dur_seqcore += (flowcomp_flag)*(pw_gzfca + pw_gzfc + pw_gzfcd + pgbuffertime);
	dur_seqcore += pw_gzw1a + pw_gzw1 + pw_gzw1d;
	dur_seqcore += pgbuffertime;	
	dur_seqcore += pw_gxw;
	dur_seqcore += pgbuffertime;
	dur_seqcore += pw_gzw2a + pw_gzw2 + pw_gzw2d;
	dur_seqcore += pgbuffertime;
	dur_seqcore += deadtime2_seqcore;

	/* calculate minimum TR */
	absmintr = presat_flag*(dur_presatcore + TIMESSI + presat_delay);
	absmintr += (prep1_id > 0)*(dur_prep1core + TIMESSI + prep1_pld + TIMESSI);
	absmintr += (prep2_id > 0)*(dur_prep2core + TIMESSI + prep2_pld + TIMESSI);
<<<<<<< HEAD
	absmintr += (fatsup_mode > 0)*(dur_fatsupcore + TIMESSI);
	if (echo_mode == 1) /* FSE - add the rf0 pulse */
=======
	absmintr += (fatsup_mode > 0)*(dur_fatsatcore + TIMESSI);
	if (ro_type == 1) /* FSE - add the rf0 pulse */
>>>>>>> 57bcd6a1
		absmintr += dur_rf0core + TIMESSI;
	absmintr += (opetl + ndisdaqechoes) * (dur_rf1core + TIMESSI + dur_seqcore + TIMESSI);
	if (exist(opautotr) == PSD_MINIMUMTR)
		optr = absmintr;	
	cvmin(optr, absmintr);

	/* calculate TR deadtime */
	tr_deadtime = optr - absmintr;
	
	/* 
	 * Calculate RF filter and update RBW:
	 *   &echo1_rtfilt: I: all the filter parameters.
	 *   exist(oprbw): I/O: desired and final allowable bw.
	 *   exist(opxres): I: output pts generated by filter.
	 *   OVERWRITE_OPRBW: oprbw will be updated.
	 */
	if( calcfilter( &echo1_rtfilt,
				exist(oprbw),
				acq_len,
				OVERWRITE_OPRBW ) == FAILURE)
	{
		epic_error( use_ermes, supfailfmt, EM_PSD_SUPPORT_FAILURE,
				EE_ARGS(1), STRING_ARG, "calcfilter:echo1" );
		return FAILURE;
	}

	echo1_filt = &echo1_rtfilt;

	/* Divide by 0 protection */
	if( (echo1_filt->tdaq == 0) || 
			floatsAlmostEqualEpsilons(echo1_filt->decimation, 0.0f, 2) ) 
	{
		epic_error( use_ermes, "echo1 tdaq or decimation = 0",
				EM_PSD_BAD_FILTER, EE_ARGS(0) );
		return FAILURE;
	}

	/* For use on the RSP schedule_ide */
	echo1bw = echo1_filt->bw;

@inline Prescan.e PSfilter

	/* For Prescan: Inform 'Auto' Prescan about prescan parameters 	*/
	pislquant = 10;	/* # of 2nd pass slices */

	/* For Prescan: Declare the entry point table 	*/
	if( entrytabinit( entry_point_table, (int)ENTRY_POINT_MAX ) == FAILURE ) 
	{
		epic_error( use_ermes, supfailfmt, EM_PSD_SUPPORT_FAILURE,
				EE_ARGS(1), STRING_ARG, "entrytabinit" );
		return FAILURE;
	}

	/* For Prescan: Define the entry points in the table */
	/* Scan Entry Point */
	(void)strcpy( entry_point_table[L_SCAN].epname, "scan" );
	entry_point_table[L_SCAN].epfilter = (unsigned char)echo1_filt->fslot;
	entry_point_table[L_SCAN].epprexres = acq_len;

	(void)strcpy( entry_point_table[L_APS2].epname, "aps2" );
	entry_point_table[L_APS2].epfilter = (unsigned char)echo1_filt->fslot;
	entry_point_table[L_APS2].epprexres = acq_len;

	(void)strcpy( entry_point_table[L_MPS2].epname, "mps2" );
	entry_point_table[L_MPS2].epfilter = (unsigned char)echo1_filt->fslot;
	entry_point_table[L_MPS2].epprexres = acq_len;

	/* set sequence clock */
	pidmode = PSD_CLOCK_NORM;
	pitslice = optr;
	pitscan = (nframes*narms*opnshots + ndisdaqtrains) * optr; /* pitscan controls the clock time on the interface */	
	
	/* Set up the filter structures to be downloaded for realtime 
	   filter generation. Get the slot number of the filter in the filter rack 
	   and assign to the appropriate acquisition pulse for the right 
	   filter selection - LxMGD, RJF */
	setfilter( echo1_filt, SCAN );
	filter_echo1 = echo1_filt->fslot;
	entry_point_table[L_SCAN].epxmtadd = (short)rint( (double)xmtaddScan );

	/* APS2 & MPS2 */
	entry_point_table[L_APS2] = entry_point_table[L_MPS2] = entry_point_table[L_SCAN];	/* copy scan into APS2 & MPS2 */
	(void)strcpy( entry_point_table[L_APS2].epname, "aps2" );
	(void)strcpy( entry_point_table[L_MPS2].epname, "mps2" );

	/* Set up Tx/Rx frequencies */
	for (slice = 0; slice < opslquant; slice++) rsp_info[slice].rsprloc = 0;
	setupslices(rf1_freq, rsp_info, opslquant, a_gzrf1, 1.0, opfov, TYPTRANSMIT);
	setupslices(echo1_freq, rsp_info, opslquant, 0.0, 1.0, 2.0, TYPREC);

	/* Average together all slice frequencies */
	xmitfreq = 0;
	recfreq = 0;	
	for (slice = 0; slice < opslquant; slice++) {
		xmitfreq += (float)rf1_freq[slice] / (float)opslquant;
		recfreq += (float)echo1_freq[slice] / (float)opslquant;
	}

	if( orderslice( TYPNORMORDER, MAXNFRAMES+1, MAXNFRAMES+1, TRIG_INTERN ) == FAILURE )
	{
		epic_error( use_ermes, supfailfmt, EM_PSD_SUPPORT_FAILURE,
				EE_ARGS(1), STRING_ARG, "orderslice" );
	}

	/* nex, exnex, acqs and acq_type are used in the rhheaderinit routine */
	/* -- to initialize recon header variables */
	if( floatsAlmostEqualEpsilons(opnex, 1.0, 2) )
	{
		baseline = 8;
		nex = 1;
		exnex = 1;
	}
	else
	{
		baseline = 0;
		nex = opnex;
		exnex = opnex;
	}

@inline loadrheader.e rheaderinit   /* Recon variables */
	
	/* Set recon header variables:
	 *   rhptsize: number of bytes per data point
	 *   rhfrsize: number of data points per acquisition
	 *   rhrawsize: total number of bytes to allocate
	 *   rhrcctrl: recon image control (bitmap)
	 *   rhexecctrl: recon executive control (bitmap)
	 */ 
	cvmax(rhfrsize, 32767);
	cvmax(rhnframes, 32767);
	cvmax(rhnslices, 32767);

	rhfrsize = acq_len;
	rhnframes = 2*ceil((float)(opetl * narms * opnshots + 1) / 2.0);
	rhnecho = 1;
	rhnslices = nframes + 1;
	rhrawsize = 2*rhptsize*rhfrsize * (rhnframes + 1) * rhnslices * rhnecho;
	
	rhrcctrl = 1; /* bit 7 (2^7 = 128) skips all recon */
	rhexecctrl = 2; /* bit 1 (2^1 = 2) sets autolock of raw files + bit 3 (2^3 = 8) transfers images to disk */

	write_scan_info();

@inline Prescan.e PSpredownload	

	return SUCCESS;
}   /* end predownload() */


@inline Prescan.e PShost


@pg
/*********************************************************************
 *                  UMVSASL.E PULSEGEN SECTION                       *
 *                                                                   *
 * Write here the functional code that loads hardware sequencer      *
 * memory with data that will allow it to play out the sequence.     *
 * These functions call pulse generation macros previously defined   *
 * with @pulsedef, and must return SUCCESS or FAILURE.               *
 *********************************************************************/
#include "support_func.h"
#include "epicfuns.h"


STATUS pulsegen( void )
{
	sspinit(psd_board_type);
	int tmploc;	


	/*************************/
	/* generate readout core */
	/*************************/
	fprintf(stderr, "pulsegen(): beginning pulse generation of seqcore\n");
	tmploc = 0;
	tmploc += deadtime1_seqcore + pgbuffertime; /* add pre-readout deadtime + buffer */

	if (flowcomp_flag) {
		fprintf(stderr, "pulsegen(): generating gzfc... (flow comp dephaser gradient\n");
		TRAPEZOID(ZGRAD, gzfc, tmploc + pw_gzfca, 1ms, 0, loggrd);	
		fprintf(stderr, "\tstart: %dus, ", tmploc);
		tmploc += pw_gzfca + pw_gzfc + pw_gzfcd; /* end time for gzfc */
		fprintf(stderr, " end: %dus\n", tmploc);
		tmploc += pgbuffertime; /* add some buffer */
	}	

	fprintf(stderr, "pulsegen(): generating gzw1... (z encode + flow comp rephase gradient\n");
	TRAPEZOID(ZGRAD, gzw1, tmploc + pw_gzw1a, 1ms, 0, loggrd);	
	fprintf(stderr, "\tstart: %dus, ", tmploc);
	tmploc += pw_gzw1a + pw_gzw1 + pw_gzw1d; /* end time for gzw1 */
	fprintf(stderr, " end: %dus\n", tmploc);
	tmploc += pgbuffertime; /* add some buffer */

	fprintf(stderr, "pulsegen(): generating gxw, gyw (spiral readout gradients) and echo1 (data acquisition window)...\n");
	INTWAVE(XGRAD, gxw, tmploc, XGRAD_max, grad_len, GRAD_UPDATE_TIME*grad_len, Gx, 1, loggrd);
	INTWAVE(YGRAD, gyw, tmploc, YGRAD_max, grad_len, GRAD_UPDATE_TIME*grad_len, Gy, 1, loggrd);
	ACQUIREDATA(echo1, tmploc + psd_grd_wait + GRAD_UPDATE_TIME*acq_offset,,,);
	fprintf(stderr, "\tstart: %dus, ", tmploc);
	tmploc += pw_gxw; /* end time for readout */
	fprintf(stderr, " end: %dus\n", tmploc);
	tmploc += pgbuffertime; /* add some buffer */

	fprintf(stderr, "pulsegen(): generating gzw2... (z rewind)\n");
	TRAPEZOID(ZGRAD, gzw2, tmploc + pw_gzw2a, 1ms, 0, loggrd);	
	fprintf(stderr, "\tstart: %dus, ", tmploc);
	tmploc += pw_gzw2a + pw_gzw2 + pw_gzw2d; /* end time for gzw2 */
	fprintf(stderr, " end: %dus\n", tmploc);
	tmploc += pgbuffertime; /* add some buffer */

	tmploc += deadtime2_seqcore; /* add post-readout deadtime */

	fprintf(stderr, "pulsegen(): finalizing spiral readout core...\n");
	fprintf(stderr, "\ttotal time: %dus (tmploc = %dus)\n", dur_seqcore, tmploc);
	SEQLENGTH(seqcore, dur_seqcore, seqcore);
	fprintf(stderr, "\tDone.\n");


	/************************/
	/* generate presat core */
	/************************/	
	fprintf(stderr, "pulsegen(): beginning pulse generation of presatcore\n");
	tmploc = 0;
	
	fprintf(stderr, "pulsegen(): generating rfps1 (presat rf pulse 1)...\n");
	tmploc += pgbuffertime; /* start time for rfps1 pulse */
	TRAPEZOID(RHO, rfps1, tmploc + psd_rf_wait, 1ms, 0, loggrd);
	fprintf(stderr, "\tstart: %dus, ", tmploc);
	tmploc += pw_rfps1;
	fprintf(stderr, " end: %dus\n", tmploc);
	
	fprintf(stderr, "pulsegen(): generating rfps1c (presat rf crusher 1)...\n");
	tmploc += pgbuffertime; /*start time for gradient */
	TRAPEZOID(ZGRAD, rfps1c, tmploc + pw_rfps1ca, 1ms, 0, loggrd);
	fprintf(stderr, "\tstart: %dus, ", tmploc);
	tmploc += pw_rfps1ca + pw_rfps1c + pw_rfps1cd; /* end time for gradient */
	fprintf(stderr, " end: %dus\n", tmploc);

	fprintf(stderr, "pulsegen(): generating rfps2 (presat rf pulse 2)...\n");
	tmploc += 1000 + pgbuffertime; /* start time for rfps2 pulse */
	TRAPEZOID(RHO, rfps2, tmploc + psd_rf_wait, 1ms, 0, loggrd);
	fprintf(stderr, "\tstart: %dus, ", tmploc);
	tmploc += pw_rfps2;
	fprintf(stderr, " end: %dus\n", tmploc);
	
	fprintf(stderr, "pulsegen(): generating rfps2c (presat rf crusher 2)...\n");
	tmploc += pgbuffertime; /*start time for gradient */
	TRAPEZOID(ZGRAD, rfps2c, tmploc + pw_rfps1ca, 1ms, 0, loggrd);
	fprintf(stderr, "\tstart: %dus, ", tmploc);
	tmploc += pw_rfps2ca + pw_rfps1c + pw_rfps1cd; /* end time for gradient */
	fprintf(stderr, " end: %dus\n", tmploc);
	
	fprintf(stderr, "pulsegen(): generating rfps3 (presat rf pulse 3)...\n");
	tmploc += 1000 + pgbuffertime; /* start time for rfps3 pulse */
	TRAPEZOID(RHO, rfps3, tmploc + psd_rf_wait, 1ms, 0, loggrd);
	fprintf(stderr, "\tstart: %dus, ", tmploc);
	tmploc += pw_rfps3;
	fprintf(stderr, " end: %dus\n", tmploc);
	
	fprintf(stderr, "pulsegen(): generating rfps3c (presat rf crusher 3)...\n");
	tmploc += pgbuffertime;
	TRAPEZOID(ZGRAD, rfps3c, tmploc + pw_rfps1ca, 1ms, 0, loggrd);
	fprintf(stderr, "\tstart: %dus, ", tmploc);
	tmploc += pw_rfps3ca + pw_rfps1c + pw_rfps1cd;
	fprintf(stderr, " end: %dus\n", tmploc);
	
	fprintf(stderr, "pulsegen(): generating rfps4 (presat rf pulse 4)...\n");
	tmploc += 1000 + pgbuffertime;
	TRAPEZOID(RHO, rfps4, tmploc + psd_rf_wait, 1ms, 0, loggrd);
	fprintf(stderr, "\tstart: %dus, ", tmploc);
	tmploc += pw_rfps4;
	fprintf(stderr, " end: %dus\n", tmploc);
	
	fprintf(stderr, "pulsegen(): generating rfps4c (presat rf crusher 4)...\n");
	tmploc += pgbuffertime;
	TRAPEZOID(ZGRAD, rfps4c, tmploc + pw_rfps1ca, 1ms, 0, loggrd);
	fprintf(stderr, "\tstart: %dus, ", tmploc);
	tmploc += pw_rfps4ca + pw_rfps1c + pw_rfps1cd;
	fprintf(stderr, " end: %dus\n", tmploc);
	tmploc += pgbuffertime; /* add some buffer time */

	fprintf(stderr, "pulsegen(): finalizing presatcore...\n");
	fprintf(stderr, "\ttotal time: %dus (tmploc = %dus)\n", dur_presatcore, tmploc);
	SEQLENGTH(presatcore, dur_presatcore, presatcore);
	fprintf(stderr, "\tDone.\n");


	/**************************/
	/* generate prep1lbl core */
	/**************************/	
	fprintf(stderr, "pulsegen(): beginning pulse generation of prep1lblcore\n");
	tmploc = 0;
	
	fprintf(stderr, "pulsegen(): generating prep1rholbl, prep1thetalbl & prep1gradlbl (prep1 label rf & gradients)...\n");
	tmploc += pgbuffertime; /* start time for prep1 pulse */
	INTWAVE(RHO, prep1rholbl, tmploc + psd_rf_wait, 0.0, prep1_len, GRAD_UPDATE_TIME*prep1_len, prep1_rho_lbl, 1, loggrd); 
	INTWAVE(THETA, prep1thetalbl, tmploc + psd_rf_wait, 1.0, prep1_len, GRAD_UPDATE_TIME*prep1_len, prep1_theta_lbl, 1, loggrd); 
	INTWAVE(ZGRAD, prep1gradlbl, tmploc, 0.0, prep1_len, GRAD_UPDATE_TIME*prep1_len, prep1_grad_lbl, 1, loggrd); 
	fprintf(stderr, "\tstart: %dus, ", tmploc);
	tmploc += GRAD_UPDATE_TIME*prep1_len; /* end time for prep1 pulse */
	fprintf(stderr, " end: %dus\n", tmploc);
	tmploc += pgbuffertime; /* add some buffer */

	fprintf(stderr, "pulsegen(): finalizing prep1lblcore...\n");
	fprintf(stderr, "\ttotal time: %dus (tmploc = %dus)\n", dur_prep1core, tmploc);
	SEQLENGTH(prep1lblcore, dur_prep1core, prep1lblcore);
	fprintf(stderr, "\tDone.\n");


	/**************************/
	/* generate prep1ctl core */
	/**************************/	
	fprintf(stderr, "pulsegen(): beginning pulse generation of prep1ctlcore\n");
	tmploc = 0;
	
	fprintf(stderr, "pulsegen(): generating prep1rhoctl, prep1thetactl & prep1gradctl (prep1 control rf & gradients)...\n");
	tmploc += pgbuffertime; /* start time for prep1 pulse */
	INTWAVE(RHO, prep1rhoctl, tmploc + psd_rf_wait, 0.0, prep1_len, GRAD_UPDATE_TIME*prep1_len, prep1_rho_ctl, 1, loggrd); 
	INTWAVE(THETA, prep1thetactl, tmploc + psd_rf_wait, 1.0, prep1_len, GRAD_UPDATE_TIME*prep1_len, prep1_theta_ctl, 1, loggrd); 
	INTWAVE(ZGRAD, prep1gradctl, tmploc, 0.0, prep1_len, GRAD_UPDATE_TIME*prep1_len, prep1_grad_ctl, 1, loggrd); 
	fprintf(stderr, "\tstart: %dus, ", tmploc);
	tmploc += GRAD_UPDATE_TIME*prep1_len; /* end time for prep1 pulse */
	fprintf(stderr, " end: %dus\n", tmploc);
	tmploc += pgbuffertime; /* add some buffer */

	fprintf(stderr, "pulsegen(): finalizing prep1ctlcore...\n");
	fprintf(stderr, "\ttotal time: %dus (tmploc = %dus)\n", dur_prep1core, tmploc);
	SEQLENGTH(prep1ctlcore, dur_prep1core, prep1ctlcore);
	fprintf(stderr, "\tDone.\n");
	

	/**************************/
	/* Generate prep2lbl core */
	/**************************/	
	fprintf(stderr, "pulsegen(): beginning pulse generation of prep2lblcore\n");
	tmploc = 0;
	
	fprintf(stderr, "pulsegen(): generating prep2rholbl, prep2thetalbl & prep2gradlbl (prep2 label rf & gradients)...\n");
	tmploc += pgbuffertime; /* start time for prep2 pulse */
	INTWAVE(RHO, prep2rholbl, tmploc + psd_rf_wait, 0.0, prep2_len, GRAD_UPDATE_TIME*prep2_len, prep2_rho_lbl, 1, loggrd); 
	INTWAVE(THETA, prep2thetalbl, tmploc + psd_rf_wait, 1.0, prep2_len, GRAD_UPDATE_TIME*prep2_len, prep2_theta_lbl, 1, loggrd); 
	INTWAVE(ZGRAD, prep2gradlbl, tmploc, 0.0, prep2_len, GRAD_UPDATE_TIME*prep2_len, prep2_grad_lbl, 1, loggrd); 
	fprintf(stderr, "\tstart: %dus, ", tmploc);
	tmploc += GRAD_UPDATE_TIME*prep2_len; /* end time for prep2 pulse */
	fprintf(stderr, " end: %dus\n", tmploc);
	tmploc += pgbuffertime; /* add some buffer */

	fprintf(stderr, "pulsegen(): finalizing prep2lblcore...\n");
	fprintf(stderr, "\ttotal time: %dus (tmploc = %dus)\n", dur_prep2core, tmploc);
	SEQLENGTH(prep2lblcore, dur_prep2core, prep2lblcore);
	fprintf(stderr, "\tDone.\n");


	/**************************/
	/* Generate prep2ctl core */
	/**************************/	
	fprintf(stderr, "pulsegen(): beginning pulse generation of prep2ctlcore\n");
	tmploc = 0;
	
	fprintf(stderr, "pulsegen(): generating prep2rhoctl, prep2thetactl & prep2gradctl (prep2 control rf & gradients)...\n");
	tmploc += pgbuffertime; /* start time for prep2 pulse */
	INTWAVE(RHO, prep2rhoctl, tmploc + psd_rf_wait, 0.0, prep2_len, GRAD_UPDATE_TIME*prep2_len, prep2_rho_ctl, 1, loggrd); 
	INTWAVE(THETA, prep2thetactl, tmploc + psd_rf_wait, 1.0, prep2_len, GRAD_UPDATE_TIME*prep2_len, prep2_theta_ctl, 1, loggrd); 
	INTWAVE(ZGRAD, prep2gradctl, tmploc, 0.0, prep2_len, GRAD_UPDATE_TIME*prep2_len, prep2_grad_ctl, 1, loggrd); 
	fprintf(stderr, "\tstart: %dus, ", tmploc);
	tmploc += GRAD_UPDATE_TIME*prep2_len; /* end time for prep2 pulse */
	fprintf(stderr, " end: %dus\n", tmploc);
	tmploc += pgbuffertime; /* add some buffer */

	fprintf(stderr, "pulsegen(): finalizing prep2ctlcore...\n");
	fprintf(stderr, "\ttotal time: %dus (tmploc = %dus)\n", dur_prep2core, tmploc);
	SEQLENGTH(prep2ctlcore, dur_prep2core, prep2ctlcore);
	fprintf(stderr, "\tDone.\n");
		
	
	/************************/
	/* generate bkgsup core */
	/************************/
	fprintf(stderr, "pulsegen(): beginning pulse generation of bkgsupcore\n");
	tmploc = 0;	

	fprintf(stderr, "pulsegen(): generating rfbs_rho & rfbs_theta (background suppression rf)...\n");
	tmploc += pgbuffertime; /* start time for bkgsup rf */
	EXTWAVE(RHO, rfbs_rho, tmploc, 5000, 1.0, 500, sech_7360.rho, , loggrd);
	EXTWAVE(THETA, rfbs_theta, tmploc, 5000, 1.0, 500, sech_7360.theta, , loggrd);
	fprintf(stderr, "\tstart: %dus, ", tmploc);
	tmploc += pw_rfbs_rho; /* end time for bkg sup rf */
	fprintf(stderr, " end: %dus\n", tmploc);	
	tmploc += pgbuffertime; /* add some buffer */

	fprintf(stderr, "pulsegen(): finalizing bkgsupcore...\n");
	fprintf(stderr, "\ttotal time: %dus (tmploc = %dus)\n", dur_bkgsupcore, tmploc);
	SEQLENGTH(bkgsupcore, dur_bkgsupcore, bkgsupcore);
	fprintf(stderr, "\tDone.\n");


	/************************/
	/* generate fatsup core */
	/************************/
	fprintf(stderr, "pulsegen(): beginning pulse generation of fatsupcore\n");	
	tmploc = 0;
	
	fprintf(stderr, "pulsegen(): generating rffs (fat suppresion rf pulse)...\n");
	tmploc += pgbuffertime; /* start time for rffs */
	SINC(RHO, rffs, tmploc + psd_rf_wait, 3200, 1.0, ,0.5, , , loggrd);
	fprintf(stderr, "\tstart: %dus, ", tmploc);
	tmploc += pw_rffs; /* end time for rffs */
	fprintf(stderr, " end: %dus\n", tmploc);	
 
	fprintf(stderr, "pulsegen(): generating gzrffsspoil (fat suppression crusher gradients)...\n");
	tmploc += pgbuffertime; /* start time for gzrffsspoil */
	TRAPEZOID(ZGRAD, gzrffsspoil, tmploc + pw_gzrffsspoila, GRAD_UPDATE_TIME*1000, 0, loggrd);
	fprintf(stderr, "\tstart: %dus, ", tmploc);
	tmploc += pw_gzrffsspoila + pw_gzrffsspoil + pw_gzrffsspoild; /* end time for gzrffsspoil */
	fprintf(stderr, " end: %dus\n", tmploc);
	tmploc += pgbuffertime; /* add some buffer */

	fprintf(stderr, "pulsegen(): finalizing fatsupcore...\n");
	fprintf(stderr, "\ttotal time: %dus (tmploc = %dus)\n", dur_fatsupcore, tmploc);
	SEQLENGTH(fatsupcore, dur_fatsupcore, fatsupcore);
	fprintf(stderr, "\tDone.\n");
	

	/*************************/
	/* generate rf0 core */
	/*************************/
	fprintf(stderr, "pulsegen(): beginning pulse generation of rf0 core\n");
	tmploc = 0;

	fprintf(stderr, "pulsegen(): generating rf0 (rf0 pulse)...\n");
	tmploc += pgbuffertime; /* start time for rf0 */
	SLICESELZ(rf0, tmploc + pw_gzrf0a, 3200, (opslthick + opslspace)*opslquant, 90.0, 2, 1, loggrd);
	fprintf(stderr, "\tstart: %dus, ", tmploc);
	tmploc += pw_gzrf0a + pw_gzrf0 + pw_gzrf0d; /* end time for rf2 pulse */
	fprintf(stderr, " end: %dus\n", tmploc);
		
	fprintf(stderr, "pulsegen(): generating gzrf1trap2 (post-rf1 gradient trapezoid)...\n");
	tmploc += pgbuffertime; /* start time for gzrf0r */
	TRAPEZOID(ZGRAD, gzrf0r, tmploc + pw_gzrf0ra, 3200, 0, loggrd);
	fprintf(stderr, "\tstart: %dus, ", tmploc);
	tmploc += pw_gzrf0ra + pw_gzrf0r + pw_gzrf0rd; /* end time for gzrf1trap2 pulse */
	fprintf(stderr, " end: %dus\n", tmploc);
	tmploc += pgbuffertime; /* buffer */

	tmploc += deadtime_rf0core;

	fprintf(stderr, "pulsegen(): finalizing rf0 core...\n");
	fprintf(stderr, "\ttotal time: %dus (tmploc = %dus)\n", dur_rf0core, tmploc);
	SEQLENGTH(rf0core, dur_rf0core, rf0core);
	fprintf(stderr, "\tDone.\n");

	
	/*************************/
	/* generate rf1 core */
	/*************************/
	fprintf(stderr, "pulsegen(): beginning pulse generation of rf1 core\n");
	tmploc = 0;

	if (ro_type != 3) { /* bSSFP - do not use trap1 */
		fprintf(stderr, "pulsegen(): generating gzrf1trap1 (pre-rf1 gradient trapezoid)...\n");
		tmploc += pgbuffertime; /* start time for gzrf1trap1 */
		TRAPEZOID(ZGRAD, gzrf1trap1, tmploc + pw_gzrf1trap1a, 3200, 0, loggrd);
		fprintf(stderr, "\tstart: %dus, ", tmploc);
		tmploc += pw_gzrf1trap1a + pw_gzrf1trap1 + pw_gzrf1trap1d; /* end time for gzrf1trap1 */
		fprintf(stderr, " end: %dus\n", tmploc);
	}

	fprintf(stderr, "pulsegen(): generating rf1 (rf1 pulse)...\n");
	tmploc += pgbuffertime; /* start time for rf1 */
	SLICESELZ(rf1, tmploc + pw_gzrf1a, 3200, (opslthick + opslspace)*opslquant, opflip, 2, 1, loggrd);
	fprintf(stderr, "\tstart: %dus, ", tmploc);
	tmploc += pw_gzrf1a + pw_gzrf1 + pw_gzrf1d; /* end time for rf2 pulse */
	fprintf(stderr, " end: %dus\n", tmploc);

	fprintf(stderr, "pulsegen(): generating gzrf1trap2 (post-rf1 gradient trapezoid)...\n");
	tmploc += pgbuffertime; /* start time for gzrf1trap2 */
	TRAPEZOID(ZGRAD, gzrf1trap2, tmploc + pw_gzrf1trap2a, 3200, 0, loggrd);
	fprintf(stderr, "\tstart: %dus, ", tmploc);
	tmploc += pw_gzrf1trap2a + pw_gzrf1trap2 + pw_gzrf1trap2d; /* end time for gzrf1trap2 pulse */
	fprintf(stderr, " end: %dus\n", tmploc);
	tmploc += pgbuffertime;

	fprintf(stderr, "pulsegen(): finalizing rf1 core...\n");
	fprintf(stderr, "\ttotal time: %dus (tmploc = %dus)\n", dur_rf1core, tmploc);
	SEQLENGTH(rf1core, dur_rf1core, rf1core);
	fprintf(stderr, "\tDone.\n");


	/**********************************/
	/* generate deadtime (empty) core */
	/**********************************/
	fprintf(stderr, "pulsegen(): beginning pulse generation of emptycore\n");

	fprintf(stderr, "pulsegen(): finalizing empty core...\n");
	SEQLENGTH(emptycore, 1000, emptycore);
	fprintf(stderr, "\tDone.\n");


@inline Prescan.e PSpulsegen

	PASSPACK(endpass, 49ms);   /* tell Signa system we're done */
	SEQLENGTH(pass, 50ms, pass);

	buildinstr();              /* load the sequencer memory       */
	fprintf(stderr, "\tDone with pulsegen().\n");

	return SUCCESS;
}   /* end pulsegen() */


/* For Prescan: Pulse Generation functions */
@inline Prescan.e PSipg


@rspvar
/*********************************************************************
 *                    UMVSASL.E RSPVAR SECTION                       *
 *                                                                   *
 * Declare here the real time variables that can be viewed and modi- *
 * fied while the IPG PSD process is running. Only limited standard  *
 * C types are provided: short, int, long, float, double, and 1D     *
 * arrays of those types.                                            *
 *                                                                   *
 * NOTE: Do not declare all real-time variables here because of the  *
 *       overhead required for viewing and modifying them.           *
 *********************************************************************/
extern PSD_EXIT_ARG psdexitarg;

/* Declare rsps */
int echon;
int shotn;
int armn;
int framen;
int disdaqn;
int n;
int rspfct;
int rspsct;
int view;
int slice;
int echo;

/* Inherited from grass.e: */
int dabop;
int excitation;
int rspent;
int rspdda;
int rspbas;
int rspvus;
int rspgy1;
int rspasl;
int rspesl;
int rspchp;
int rspnex;
int rspslq;

/* For Prescan: K */
int seqCount;

@inline Prescan.e PSrspvar 


@rsp
/*********************************************************************
 *                    UMVSASL.E RSP SECTION                          *
 *                                                                   *
 * Write here the functional code for the real time processing (IPG  *
 * schedule_ide). You may declare standard C variables, but of limited types *
 * short, int, long, float, double, and 1D arrays of those types.    *
 *********************************************************************/
#include <math.h>

/* For IPG Simulator: will generate the entry point list in the IPG tool */
const CHAR *entry_name_list[ENTRY_POINT_MAX] = {
	"scan", 
	"aps2",
	"mps2",
@inline Prescan.e PSeplist
};

/* Do not move the line above and do not insert any code or blank
   lines before the line above.  The code inline'd from Prescan.e
   adds more entry points and closes the list. */

long tmtx0[9]; /* Initial transformation matrix */
long zmtx[9] = {0};

STATUS psdinit( void )
{
	/* Initialize everything to a known state */
	setrfconfig( ENBL_RHO1 + ENBL_THETA );
	setssitime( TIMESSI/GRAD_UPDATE_TIME );
	rspqueueinit( 200 );	/* Initialize to 200 entries */
	scopeon( &seqcore );	/* Activate scope for core */
	syncon( &seqcore );		/* Activate sync for core */
	syncoff( &pass );		/* Deactivate sync during pass */
	seqCount = 0;		/* Set SPGR sequence counter */
	setrotatearray( 1, rsprot[0] );
	settriggerarray( 1, rsptrigger );
	setrfltrs( (int)filter_echo1, &echo1 );
			
	/* Set rf1, rf2 tx and rx frequency */
	setfrequency((int)xmitfreq, &rfps1, 0);
	setfrequency((int)xmitfreq, &rfps2, 0);
	setfrequency((int)xmitfreq, &rfps3, 0);
	setfrequency((int)xmitfreq, &rfps4, 0);
	setfrequency((int)xmitfreq, &rf0, 0);
	setfrequency((int)xmitfreq, &rf1, 0);
	setfrequency((int)recfreq, &echo1, 0);

	/* Set fat sup frequency */
	setfrequency( (int)(fatsup_off / TARDIS_FREQ_RES), &rffs, 0);
	
	/* Get the original rotation matrix */
	getrotate( tmtx0, 0 );

	return SUCCESS;
}   /* end psdinit() */


@inline Prescan.e PScore


/* PLAY_DEADTIME() Function for playing TR deadtime */
int play_deadtime(int deadtime) {
	int ttotal = 0;
	fprintf(stderr, "\tplay_deadtime(): playing deadtime (%d us)...\n", deadtime);

	/* Play empty core */
	setperiod(deadtime - TIMESSI, &emptycore, 0);
	boffset(off_emptycore);
	startseq(0, MAY_PAUSE);
	settrigger(TRIG_INTERN, 0);
	ttotal += deadtime;

	fprintf(stderr, "\tplay_deadtime(): Done.\n");	
	
	return ttotal;
}
/* function for playing asl pre-saturation pulse */
int play_presat() {

	/* Play bulk saturation pulse */	
	fprintf(stderr, "\tplay_presat(): playing asl pre-saturation pulse (%d us)...\n", dur_presatcore + TIMESSI);

	boffset(off_presatcore);
	startseq(0, MAY_PAUSE);
	settrigger(TRIG_INTERN, 0);

	/* play the pre-saturation delay */
	fprintf(stderr, "scan(): playing asl pre-saturation delay (%d us)...\n", presat_delay);
	play_deadtime(presat_delay);		

	fprintf(stderr, "\tplay_presat(): Done.\n");

	return dur_presatcore + TIMESSI + presat_delay;
}

/* function for playing asl prep pulses & delays */
int play_aslprep(s32* off_ctlcore, s32* off_lblcore, int mod, int dur, int pld, int tbgs1, int tbgs2, int tbgs3) {
	int ttotal = 0;
	int ttmp;
	int type;
	
	/* determine current mode */		
	switch (mod) {
		case 1: /* label, control... */
			type = (framen + 1) % 2; /* 1, 0, 1, 0 */
			break;
		case 2: /* control, label... */
			type = framen % 2; /* 0, 1, 0, 1 */
			break;
		case 3: /* label */
			type = 1;
			break;
		case 4: /* control */
			type = 0;
			break;
	}

	/* play the asl prep pulse */	
	switch (type) {
		case 0: /* control */
			fprintf(stderr, "\tplay_aslprep(): playing control pulse (%d us)...\n", dur + TIMESSI);
			boffset(off_ctlcore);
			break;
		case 1: /* label */
			fprintf(stderr, "\tplay_aslprep(): playing label pulse (%d us)...\n", dur + TIMESSI);
			boffset(off_lblcore);
			break;
		case -1: /* off */
			ttotal = dur + TIMESSI + pld + TIMESSI;
			fprintf(stderr, "\tplay_aslprep(): playing deadtime in place of asl prep pulse (%d us)...\n", ttotal);
			play_deadtime(ttotal);
			return ttotal;
		default: /* invalid */
			fprintf(stderr, "\tplay_aslprep(): ERROR - invalid type (%d)\n", type);
			rspexit();
			return -1;
	}	
	ttotal += dur + TIMESSI;
	startseq(0, MAY_PAUSE);
	settrigger(TRIG_INTERN, 0);

	/* play pld and background suppression */
	if (pld > 0) {

		/* initialize pld before subtracting out tbgs timing */
		ttmp = pld;

		if (tbgs1 > 0) {
			/* play first background suppression delay/pulse */
			fprintf(stderr, "\tplay_aslprep(): playing bkg suppression pulse 1 delay (%d us)...\n", tbgs1 + TIMESSI);		
			setperiod(tbgs1, &emptycore, 0);
			ttmp -= (tbgs1 + TIMESSI);
			boffset(off_emptycore);
			startseq(0, MAY_PAUSE);
			settrigger(TRIG_INTERN, 0);
			ttotal += tbgs1 + TIMESSI;

			fprintf(stderr, "\tplay_aslprep(): playing bkg suppression pulse 1 (%d us)...\n", dur_bkgsupcore + TIMESSI);
			ttmp -= (dur_bkgsupcore + TIMESSI);
			boffset(off_bkgsupcore);
			startseq(0, MAY_PAUSE);
			settrigger(TRIG_INTERN, 0);
			ttotal += dur_bkgsupcore + TIMESSI;
		}
		
		if (tbgs2 > 0) {
			/* play second background suppression delay/pulse */
			fprintf(stderr, "\tplay_aslprep(): playing bkg suppression pulse 2 delay (%d us)...\n", tbgs2 + TIMESSI);		
			setperiod(tbgs2, &emptycore, 0);
			ttmp -= (tbgs2 + TIMESSI);
			boffset(off_emptycore);
			startseq(0, MAY_PAUSE);
			settrigger(TRIG_INTERN, 0);
			ttotal += tbgs2 + TIMESSI;

			fprintf(stderr, "\tplay_aslprep(): playing bkg suppression pulse 2 (%d us)...\n", dur_bkgsupcore + TIMESSI);
			ttmp -= (dur_bkgsupcore + TIMESSI);
			boffset(off_bkgsupcore);
			startseq(0, MAY_PAUSE);
			settrigger(TRIG_INTERN, 0);
			ttotal += dur_bkgsupcore + TIMESSI;
		}
		
		if (tbgs3 > 0) {
			/* play second background suppression delay/pulse */
			fprintf(stderr, "\tplay_aslprep(): playing bkg suppression pulse 2 delay (%d us)...\n", tbgs3 + TIMESSI);		
			setperiod(tbgs3, &emptycore, 0);
			ttmp -= (tbgs3 + TIMESSI);
			boffset(off_emptycore);
			startseq(0, MAY_PAUSE);
			settrigger(TRIG_INTERN, 0);
			ttotal += tbgs3 + TIMESSI;

			fprintf(stderr, "\tplay_aslprep(): playing bkg suppression pulse 2 (%d us)...\n", dur_bkgsupcore + TIMESSI);
			ttmp -= (dur_bkgsupcore + TIMESSI);
			boffset(off_bkgsupcore);
			startseq(0, MAY_PAUSE);
			settrigger(TRIG_INTERN, 0);
			ttotal += dur_bkgsupcore + TIMESSI;
		}

		/* check that ttmp is non-negative */
		if (ttmp < 0) {
			fprintf(stderr, "\tplay_aslprep(): ERROR: sum of background supression pulse delays must not exceed the PLD!\n");
			rspexit();
		}

		/* play remaining PLD deadtime */
		fprintf(stderr, "\tplay_aslprep(): playing post-label delay (%d us), total end delay = %d us...\n", pld, ttmp);
		setperiod(ttmp - TIMESSI, &emptycore, 0);
		boffset(off_emptycore);
		startseq(0, MAY_PAUSE);
		settrigger(TRIG_INTERN, 0);
		ttotal += ttmp;
	}

	return ttotal;
}

/* function for playing fat sup pulse */
int play_fatsup() {
	int ttotal = 0;
	fprintf(stderr, "\tplay_fatsup(): playing fat sup pulse (%d us)...\n", dur_fatsupcore + TIMESSI);

	/* Play fatsup core */
	boffset(off_fatsupcore);
	startseq(0, MAY_PAUSE);
	settrigger(TRIG_INTERN, 0);
	ttotal += dur_fatsupcore + TIMESSI;

	fprintf(stderr, "\tplay_fatsup(): Done.\n");
	return ttotal;
}

/* function for playing rf0 pulse */
int play_rf0(float phs) {
	int ttotal = 0;

	/* set tx phase */
	setphase(phs, &rf0, 0);

	/* Play the rf1 */
	fprintf(stderr, "\tplay_rf0(): playing rf0core (%d us)...\n", dur_rf0core);
	boffset(off_rf0core);
	startseq(0, MAY_PAUSE);
	settrigger(TRIG_INTERN, 0);
	ttotal += dur_rf0core + TIMESSI;

	return ttotal;	
}

/* function for playing GRE rf1 pulse */
int play_rf1(float phs) {
	int ttotal = 0;

	/* set rx and tx phase */
	setphase(phs, &rf1, 0);

	/* Play the rf1 */
	fprintf(stderr, "\tplay_rf1(): playing rf1core (%d us)...\n", dur_rf1core);
	boffset(off_rf1core);
	startseq(0, MAY_PAUSE);
	settrigger(TRIG_INTERN, 0);
	ttotal += dur_rf1core + TIMESSI;

	return ttotal;	
}

/* function for playing the acquisition window */
int play_readout() {
	int ttotal = 0;
	fprintf(stderr, "\tplay_readout(): playing seqcore (%d us)...\n", dur_seqcore);

	/* play the seqcore */
	boffset(off_seqcore);
	startseq(0, MAY_PAUSE);
	settrigger(TRIG_INTERN, 0);
	ttotal += dur_seqcore + TIMESSI; 

	fprintf(stderr, "\tplay_readout(): Done.\n");
	return ttotal;
}

/* function for sending endpass packet at end of sequence */
STATUS play_endscan() {
	fprintf(stderr, "\tplay_endscan(): sending endpass packet...\n");
	
	/* send SSP packet to end scan */
	boffset( off_pass );
	setwamp(SSPD + DABPASS + DABSCAN, &endpass, 2);
	settrigger(TRIG_INTERN, 0);
	startseq(0, MAY_PAUSE);  

	fprintf(stderr, "\tplay_endscan(): Done.\n");
	return SUCCESS;
}

/* function for playing prescan sequence */
STATUS prescanCore() {

	/* initialize the rotation matrix */
	setrotate( tmtx0, 0 );
	
	for (view = 1 - rspdda; view < rspvus + 1; view++) {

		if (ro_type == 1) { /* FSE - play 90 */
			fprintf(stderr, "prescanCore(): playing 90deg FSE tipdown for prescan iteration %d...\n", view);
			play_rf0(0);
		}	

		fprintf(stderr, "prescanCore(): Playing flip pulse for prescan iteration %d...\n", view);
		play_rf1(90*(ro_type == 1));
			
		/* Load the DAB */	
		if (view < 1 || n < ndisdaqechoes) {
			fprintf(stderr, "prescanCore(): loaddab(&echo1, 0, 0, 0, 0, DABOFF, PSD_LOAD_DAB_ALL)...\n");
			loaddab(&echo1, 0, 0, 0, 0, DABOFF, PSD_LOAD_DAB_ALL);
		}
		else {
			fprintf(stderr, "prescanCore(): loaddab(&echo1, 0, 0, 0, %d, DABON, PSD_LOAD_DAB_ALL)...\n", view);
			loaddab(&echo1, 0, 0, 0, view, DABON, PSD_LOAD_DAB_ALL);
		}

		/* kill gradients */				
		setrotate( zmtx, 0 );

		fprintf(stderr, "prescanCore(): playing readout for prescan iteration %d...\n", view);
		play_readout();

		/* restore gradients */				
		setrotate( tmtx0, 0 );

		fprintf(stderr, "prescanCore(): playing deadtime for prescan iteration %d...\n", view);
		play_deadtime(100ms);

	}

	rspexit();

	return SUCCESS;
}

/* For Prescan: MPS2 Function */
STATUS mps2( void )
{
	if( psdinit() == FAILURE )
	{
		return rspexit();
	}

	rspent = L_MPS2;
	rspvus = 30000;
	rspdda = 0;
	prescanCore();
	rspexit();

	return SUCCESS;
}   /* end mps2() */


/* For Prescan: APS2 Function */
STATUS aps2( void )
{   
	if( psdinit() == FAILURE )
	{
		return rspexit();
	}

	rspent = L_APS2;
	rspvus = 1026;
	rspdda = 2;
	prescanCore();
	rspexit();

	return SUCCESS;
}   /* end aps2() */

STATUS scan( void )
{ 
	if( psdinit() == FAILURE )
	{
		return rspexit();
	}

	int ttotal = 0;
	int rotidx;
	float calib_scale;
	fprintf(stderr, "scan(): beginning scan (t = %d / %.0f us)...\n", ttotal, pitscan);	
	
	/* Play an empty acquisition to reset the DAB after prescan */
	if (disdaqn == 0) {
		/* Turn the DABOFF */
		loaddab(&echo1, 0, 0, DABSTORE, 0, DABOFF, PSD_LOAD_DAB_ALL);
		/* kill gradients */				
		setrotate( zmtx, 0 );

		play_readout();
		
		/* restore gradients */				
		setrotate( tmtx0, 0 );
	}

	/* Play disdaqs */
	for (disdaqn = 0; disdaqn < ndisdaqtrains; disdaqn++) {
		
		/* Calculate and play deadtime */
		fprintf(stderr, "scan(): playing TR deadtime for disdaq train %d (t = %d / %.0f us)...\n", disdaqn, ttotal, pitscan);
		ttotal += play_deadtime(optr - opetl * (dur_rf1core + TIMESSI + dur_seqcore + TIMESSI));
		
		if (ro_type == 1) { /* FSE - play 90 */
			fprintf(stderr, "scan(): playing 90deg FSE tipdown for disdaq train %d (t = %d / %.0f us)...\n", disdaqn, ttotal, pitscan);
			play_rf0(0);
		}	
		
		/* Loop through echoes */
		for (echon = 0; echon < opetl+ndisdaqechoes; echon++) {
			fprintf(stderr, "scan(): playing flip pulse for disdaq train %d (t = %d / %.0f us)...\n", disdaqn, ttotal, pitscan);
			if (ro_type == 1) /* FSE - CPMG */
				ttotal += play_rf1(90);
			else
				ttotal += play_rf1(0);

			/* Load the DAB */		
			fprintf(stderr, "scan(): loaddab(&echo1, %d, 0, DABSTORE, 0, DABOFF, PSD_LOAD_DAB_ALL)...\n", echon+1);
			loaddab(&echo1,
					0,
					0,
					DABSTORE,
					0,
					DABOFF,
					PSD_LOAD_DAB_ALL);		

			fprintf(stderr, "scan(): playing readout for disdaq train %d (%d us)...\n", disdaqn, dur_seqcore);
			
			/* kill gradients */				
			setrotate( zmtx, 0 );

			ttotal += play_readout();
		
			/* restore gradients */				
			setrotate( tmtx0, 0 );
		}
	}


	/* loop through frames and shots */
	for (armn = 0; armn < narms; armn++) {
		for (shotn = 0; shotn < opnshots; shotn++) {
			for (framen = 0; framen < nframes; framen++) {

				/* set amplitudes for rf calibration modes */
				calib_scale = (float)framen / (float)(nframes - 1);
				if (rf1_b1calib) {
					fprintf(stderr, "rf1_b1calib: setting ia_rf1 = %d\n", 2*(int)ceil(calib_scale*(float)ia_rf1 / 2.0));
					setiamp(2*(int)ceil(calib_scale*(float)ia_rf1 / 2.0), &rf1, 0);
				}
				if (prep1_b1calib) {
					fprintf(stderr, "prep1_b1calib: setting ia_prep1rholbl/ctl = %d\n", 2*(int)ceil(calib_scale*(float)ia_prep1rholbl / 2.0));
					setiamp(2*(int)ceil(calib_scale*(float)ia_prep1rholbl / 2.0), &prep1rholbl, 0);
					setiamp(2*(int)ceil(calib_scale*(float)ia_prep1rhoctl / 2.0), &prep1rhoctl, 0);
				}
				if (prep2_b1calib) {
					fprintf(stderr, "prep2_b1calib: setting ia_prep2lbl/ctl = %d\n", 2*(int)ceil(calib_scale*(float)ia_prep2rholbl / 2.0));
					setiamp(2*(int)ceil(calib_scale*(float)ia_prep2rholbl / 2.0), &prep2rholbl, 0);
					setiamp(2*(int)ceil(calib_scale*(float)ia_prep2rhoctl / 2.0), &prep2rhoctl, 0);
				}

				/* play TR deadtime */
				ttotal += play_deadtime(tr_deadtime);

				fprintf(stderr, "scan(): ************* beginning loop for frame %d, arm %d, shot %d *************\n", framen, shotn, armn);

				/* play the ASL pre-saturation pulse for background suppression */
				if (presat_flag) {
					fprintf(stderr, "scan(): playing asl pre-saturation pulse for frame %d, arm %d, shot %d (t = %d / %.0f us)...\n", framen, armn, shotn, ttotal, pitscan);
					ttotal += play_presat();
				}

				if (prep1_id > 0 ) {
					fprintf(stderr, "scan(): playing prep1 pulse for frame %d, shot %d (t = %d / %.0f us)...\n", framen, shotn, ttotal, pitscan);
					ttotal += play_aslprep(off_prep1ctlcore, off_prep1lblcore, prep1_mod, dur_prep1core, prep1_pld, prep1_tbgs1, prep1_tbgs2, prep1_tbgs3);
				}

				if (prep2_id > 0 ) {
					fprintf(stderr, "scan(): playing prep2 pulse for frame %d, shot %d (t = %d / %.0f us)...\n", framen, shotn, ttotal, pitscan);
					ttotal += play_aslprep(off_prep2ctlcore, off_prep2lblcore, prep2_mod, dur_prep2core, prep2_pld, prep2_tbgs1, prep2_tbgs2, prep2_tbgs3);
				}

<<<<<<< HEAD
				/* fat sup pulse */
				if (fatsup_mode > 0) {
					fprintf(stderr, "scan(): playing fat sup pulse for frame %d, shot %d (t = %d / %.0f us)...\n", framen, shotn, ttotal, pitscan);
					ttotal += play_fatsup();
=======
				/* fat sat pulse */
				if (fatsup_mode > 0) {
					fprintf(stderr, "scan(): playing fat sat pulse for frame %d, shot %d (t = %d / %.0f us)...\n", framen, shotn, ttotal, pitscan);
					ttotal += play_fatsat();
>>>>>>> 57bcd6a1
				}
				
				if (ro_type == 1) { /* FSE - play 90 */
					fprintf(stderr, "scan(): playing 90deg FSE tipdown for frame %d, shot %d (t = %d / %.0f us)...\n", framen, shotn, ttotal, pitscan);
					play_rf0(0);
				}	

				/* play disdaq echoes */
				for (echon = 0; echon < ndisdaqechoes; echon++) {
					fprintf(stderr, "scan(): playing flip pulse for frame %d, shot %d, disdaq echo %d (t = %d / %.0f us)...\n", framen, shotn, echon, ttotal, pitscan);
					if (ro_type == 1) /* FSE - CPMG */
						ttotal += play_rf1(90);
					else
						ttotal += play_rf1(rfspoil_flag*117*echon);

					fprintf(stderr, "scan(): playing deadtime in place of readout for frame %d, shot %d, disdaq echo %d (%d us)...\n", framen, shotn, echon, dur_seqcore);
					ttotal += play_deadtime(dur_seqcore);
				}

				for (echon = 0; echon < opetl; echon++) {
					fprintf(stderr, "scan(): playing flip pulse for frame %d, shot %d, echo %d (t = %d / %.0f us)...\n", framen, shotn, echon, ttotal, pitscan);
					if (ro_type == 1) /* FSE - CPMG */
						ttotal += play_rf1(90);
					else {
						ttotal += play_rf1(rfspoil_flag*117*(echon + ndisdaqechoes));
						setphase(rfspoil_flag*117*(echon + ndisdaqechoes), &echo1, 0);
					}

					/* load the DAB */
					slice = framen+1;
					view = 	armn*opnshots*opetl + shotn*opetl + echon + 1;
					echo = 0;
					fprintf(stderr, "scan(): loaddab(&echo1, %d, %d, DABSTORE, %d, DABON, PSD_LOAD_DAB_ALL)...\n", slice, echo, view);
					loaddab(&echo1,
							slice,
							echo,
							DABSTORE,
							view,
							DABON,
							PSD_LOAD_DAB_ALL);		

					/* Set the view transformation matrix */
					rotidx = armn*opnshots*opetl + shotn*opetl + echon;
					if (kill_grads)
						setrotate( zmtx, 0 );
					else
						setrotate( tmtxtbl[rotidx], 0 );

					fprintf(stderr, "scan(): playing readout for frame %d, shot %d, echo %d (%d us)...\n", framen, shotn, echon, dur_seqcore);
					ttotal += play_readout();

					/* Reset the rotation matrix */
					setrotate( tmtx0, 0 );
				}

			}
		}
	}

	fprintf(stderr, "scan(): reached end of scan, sending endpass packet (t = %d / %.0f us)...\n", ttotal, pitscan);
	play_endscan();

	rspexit();

	return SUCCESS;
}


/********************************************
 * dummylinks
 *
 * This routine just pulls in routines from
 * the archive files by making a dummy call.
 ********************************************/
void dummylinks( void )
{
	epic_loadcvs( "thefile" );            /* for downloading CVs */
}


@host
/******************************************************
* Define the functions that will run on the host 
* during predownload operations
*****************************************************/
int genspiral() {

	FILE *fID_ktraj = fopen("ktraj.txt", "w");
	FILE *fID_ktraj_all = fopen("ktraj_all.txt", "w");

	/* declare waveform sizes */
	int n_vds, n_rmp, n_rwd; /* spiral-out, ramp-down, rewind */
	int n_sprl; /* total pts in spiral */
	int n;

	/* declare gradient waveforms */
	float *gx_vds, *gx_rmp, *gx_rwd;
	float *gy_vds, *gy_rmp, *gy_rwd;
	float *gx_sprli, *gx_sprlo, *gx_tmp;
	float *gy_sprli, *gy_sprlo, *gy_tmp;
	float *gx, *gy;

	/* declare constants */
	float F[3]; /* FOV coefficients (cm, cm^2, cm^3) */
	float dt = GRAD_UPDATE_TIME*1e-6; /* raster time (s) */
	float gam = 4258; /* gyromagnetic ratio (Hz/G) */
	float kxymax = (float)opxres / ((float)opfov/10.0) / 2.0; /* max kxy radius (1/cm) */
	float kzmax = (spi_mode == 0) * (float)(kz_acc * opetl * opnshots) / ((float)opfov/10.0) / 2.0; /* max kz radius (1/cm), 0 if SPI */

	/* declare temporary variables */
	float gx_area, gy_area;
	float tmp_area, tmp_a;
	int tmp_pwa, tmp_pw, tmp_pwd;
	float kxn, kyn;
	
	/* calculate FOV coefficients */
	F0 = 1.1*(1.0/vds_acc1 / (float)narms * (float)opfov / 10.0);
	F1 = 1.1*(2*pow((float)opfov/10.0,2)/opxres *(1.0/vds_acc1 - 1.0/vds_acc0)/(float)narms);
	F2 = 0;
	if (ro_type == 1) { /* FSE and bSSFP - spiral in-out */
		F0 /= 2;
		F1 /= 2;
		F2 /= 2;
	}
	F[0] = F0;
	F[1] = F1;
	F[2] = F2;
	
	/* generate the vd-spiral out gradients */	
	calc_vds(SLEWMAX, GMAX, dt, dt, 1, F, 2, kxymax, MAXWAVELEN, &gx_vds, &gy_vds, &n_vds);

	/* calculate gradient ramp-down */
	n_rmp = ceil(fmax(fabs(gx_vds[n_vds - 1]), fabs(gy_vds[n_vds - 1])) / SLEWMAX / dt);
	gx_rmp = (float *)malloc(n_rmp*sizeof(float));
	gy_rmp = (float *)malloc(n_rmp*sizeof(float));
	for (n = 0; n < n_rmp; n++) {
		gx_rmp[n] = gx_vds[n_vds - 1]*(1 - (float)n/(float)n_rmp);
		gy_rmp[n] = gy_vds[n_vds - 1]*(1 - (float)n/(float)n_rmp);
	}

	gx_area = 1e6 * dt * (fsumarr(gx_vds, n_vds) + fsumarr(gx_rmp, n_rmp));
	gy_area = 1e6 * dt * (fsumarr(gy_vds, n_vds) + fsumarr(gy_rmp, n_rmp));
	tmp_area = fmax(fabs(gx_area), fabs(gy_area)); /* get max abs area */

	/* calculate optimal trapezoid kspace rewinder */
	amppwgrad(tmp_area, GMAX, 0, 0, ZGRAD_risetime, 0, &tmp_a, &tmp_pwa, &tmp_pw, &tmp_pwd);
	n_rwd = ceil((float)(tmp_pwa + tmp_pw + tmp_pwd)/(float)GRAD_UPDATE_TIME);
	gx_rwd = (float *)malloc(n_rwd*sizeof(float));
	gy_rwd = (float *)malloc(n_rwd*sizeof(float));
	for (n = 0; n < n_rwd; n++) {
		gx_rwd[n] = -gx_area/tmp_area*tmp_a*trap(n*1e6*dt,0.0,tmp_pwa,tmp_pw);
		gy_rwd[n] = -gy_area/tmp_area*tmp_a*trap(n*1e6*dt,0.0,tmp_pwa,tmp_pw);
	}

	/* calculate total points in spiral + rewinder */
	n_sprl = n_vds + n_rmp + n_rwd;
	gx_sprlo = (float *)malloc(n_sprl*sizeof(float));
	gy_sprlo = (float *)malloc(n_sprl*sizeof(float));
	gx_sprli = (float *)malloc(n_sprl*sizeof(float));
	gy_sprli = (float *)malloc(n_sprl*sizeof(float));

	/* concatenate gradients to form spiral out */
	gx_tmp = (float *)malloc((n_vds + n_rmp)*sizeof(float));
	gy_tmp = (float *)malloc((n_vds + n_rmp)*sizeof(float));
	catArray(gx_vds, n_vds, gx_rmp, n_rmp, 0, gx_tmp);
	catArray(gy_vds, n_vds, gy_rmp, n_rmp, 0, gy_tmp);
	catArray(gx_tmp, n_vds + n_rmp, gx_rwd, n_rwd, 0, gx_sprlo);
	catArray(gy_tmp, n_vds + n_rmp, gy_rwd, n_rwd, 0, gy_sprlo);
	free(gx_tmp);
	free(gy_tmp);

	/* reverse the gradients to form spiral in */
	reverseArray(gx_sprlo, n_sprl, gx_sprli);
	reverseArray(gy_sprlo, n_sprl, gy_sprli);

	if (ro_type == 2) { /* SPGR - spiral out */
		/* calculate window lengths */
		grad_len = nnav + n_sprl;
		acq_len = nnav + n_vds;
		acq_offset = 0;

		gx = (float *)malloc(grad_len*sizeof(float));
		gy = (float *)malloc(grad_len*sizeof(float));
	
		/* zero-pad with navigators */
		catArray(gx_sprlo, 0, gx_sprlo, n_sprl, nnav, gx);
		catArray(gy_sprlo, 0, gy_sprlo, n_sprl, nnav, gy);
	}
	else { /* FSE & bSSFP - spiral in-out */
		
		/* calculate window lengths */
		grad_len = 2*(n_rmp + n_rwd + n_vds) + nnav;
		acq_len = 2*n_vds + nnav;
		acq_offset = n_rwd + n_rmp;
		
		gx = (float *)malloc(grad_len*sizeof(float));
		gy = (float *)malloc(grad_len*sizeof(float));
		
		/* concatenate and zero-pad the spiral in & out waveforms */
		catArray(gx_sprli, n_sprl, gx_sprlo, n_sprl, nnav, gx);
		catArray(gy_sprli, n_sprl, gy_sprlo, n_sprl, nnav, gy);
	}

	/* integrate gradients to calculate kspace */
	kxn = 0.0;
	kyn = 0.0;
	for (n = 0; n < grad_len; n++) {
		/* integrate gradients */
		kxn += gam * gx[n] * dt;
		kyn += gam * gy[n] * dt;
		if (n > acq_offset-1 && n < acq_offset + acq_len)
			fprintf(fID_ktraj, "%f \t%f \t%f\n", kxn, kyn, kzmax);
		fprintf(fID_ktraj_all, "%f \t%f \t%f\n", kxn, kyn, kzmax);
		
		/* convert gradients to integer units */
		Gx[n] = 2*round(MAX_PG_WAMP/XGRAD_max * gx[n] / 2.0);
		Gy[n] = 2*round(MAX_PG_WAMP/YGRAD_max * gy[n] / 2.0);
	}

	fclose(fID_ktraj);
	fclose(fID_ktraj_all);

	return SUCCESS;
}

int genviews() {

	/* Declare values and matrices */
	FILE* fID_kviews = fopen("kviews.txt","w");
	int rotidx, armn, shotn, echon, n;
	float rz, dz;
	float Rz[9], Tz[9];
	float T_0[9], T[9];

	/* Initialize z translation to identity matrix */
	eye(Tz, 3);

        /* Get original transformation matrix */
        for (n = 0; n < 9; n++) T_0[n] = (float)rsprot[0][n] / MAX_PG_WAMP;
        orthonormalize(T_0, 3, 3);

	/* Loop through all views */
	for (armn = 0; armn < narms; armn++) {
		for (shotn = 0; shotn < opnshots; shotn++) {
			for (echon = 0; echon < opetl; echon++) {

				/* calculate view index */
				rotidx = armn*opnshots*opetl + shotn*opetl + echon;

				/* Set the rotation angle and kz step (as a fraction of kzmax) */ 
				rz = M_PI * (float)armn / (float)narms;
				if (ro_type == 2) /* spiral out */
					rz *= 2;
				dz = 2.0/(float)opetl * (center_out_idx(opetl,echon) - 1.0/(float)opnshots*center_out_idx(opnshots,shotn)) - 1.0;

				/* Calculate the transformation matrices */
				Tz[8] = dz;
				genrotmat('z', rz, Rz);

				/* Multiply the transformation matrices */
				multmat(3,3,3,T_0,Tz,T); /* T = T_0 * Tz */
				multmat(3,3,3,Rz,T,T); /* T = Rz * T */

				/* Save the matrix to the table of matrices */
				fprintf(fID_kviews, "%d \t%d \t%d \t%f \t%f \t", armn, shotn, echon, rz, dz);	
				for (n = 0; n < 9; n++) {
					fprintf(fID_kviews, "%f \t", T[n]);
					tmtxtbl[rotidx][n] = (long)round(MAX_PG_WAMP*T[n]);
				}
				fprintf(fID_kviews, "\n");
			}
		}
	}

	/* Close the files */
	fclose(fID_kviews);

	return 1;
};

int readprep(int id, int *len,
		int *rho_lbl, int *theta_lbl, int *grad_lbl,
		int *rho_ctl, int *theta_ctl, int *grad_ctl)
{

	/* Declare variables */
	char fname[80];
	FILE *fID;
	char buff[200];
	int i, tmplen;
	double lblval, ctlval;
	
	if (id == 0) {
		/* Set all values to zero and return */
		for (i = 0; i < *len; i++) {
			rho_lbl[i] = 0;
			theta_lbl[i] = 0;
			grad_lbl[i] = 0;
			rho_ctl[i] = 0;
			theta_ctl[i] = 0;
			grad_ctl[i] = 0;
		}
		return 1;
	}

	/* Read in RF magnitude from rho file */
	sprintf(fname, "./aslprep/pulses/%05d/rho.txt", id);
	fprintf(stderr, "readprep(): opening %s...\n", fname);
	fID = fopen(fname, "r");

	/* Check if rho file was read successfully */
	if (fID == 0) {
		fprintf(stderr, "readprep(): failure opening %s\n", fname);
		return 0;
	}

	/* Loop through points in rho file */
	i = 0;
	while (fgets(buff, 200, fID)) {
		sscanf(buff, "%lf %lf", &lblval, &ctlval);
		rho_lbl[i] = (int)lblval;
		rho_ctl[i] = (int)ctlval;
		i++;
	}
	fclose(fID);
	tmplen = i;
	
	/* Read in RF phase from theta file */
	sprintf(fname, "./aslprep/pulses/%05d/theta.txt", id);
	fID = fopen(fname, "r");

	/* Check if theta file was read successfully */
	if (fID == 0) {
		fprintf(stderr, "readprep(): failure opening %s\n", fname);
		return 0;
	}

	/* Loop through points in theta file */
	i = 0;
	while (fgets(buff, 200, fID)) {
		sscanf(buff, "%lf %lf", &lblval, &ctlval);
		theta_lbl[i] = (int)lblval;
		theta_ctl[i] = (int)ctlval;
		i++;
	}
	fclose(fID);

	/* Check that length is consistent */
	if (tmplen != i) {
		fprintf(stderr, "readprep(): length of theta file (%d) is not consistent with rho file length (%d)\n", i, tmplen);
		return 0;
	}
	
	/* Read in RF phase from theta file */
	sprintf(fname, "./aslprep/pulses/%05d/grad.txt", id);
	fID = fopen(fname, "r");

	/* Check if theta file was read successfully */
	if (fID == 0) {
		fprintf(stderr, "readprep(): failure opening %s\n", fname);
		return 0;
	}

	/* Loop through points in theta file */
	i = 0;
	while (fgets(buff, 200, fID)) {
		sscanf(buff, "%lf %lf", &lblval, &ctlval);
		grad_lbl[i] = (int)lblval;
		grad_ctl[i] = (int)ctlval*(!zero_ctl_grads);
		i++;
	}
	fclose(fID);

	/* Check that length is consistent */
	if (tmplen != i) {
		fprintf(stderr, "readprep(): length of grad file (%d) is not consistent with rho/theta file length (%d)\n", i, tmplen);
		return 0;
	}
	
	*len = tmplen;

	return 1;
}

float calc_sinc_B1(float cyc_rf, int pw_rf, float flip_rf) {

	int M = 1001;
	int n;
	float w[M], x[M];
	float area = 0.0;

	/* Create an M-point symmetrical Hamming window */
	for (n = 0; n < M; n++) {
		w[n] = 0.54 - 0.46*cos( 2*M_PI*n / (M-1) );
	}	

	/* Create a sinc pulse */
	for (n = -(M-1)/2; n < (M-1)/2 + 1; n++) {
		if (n == 0)
			x[n + (M-1)/2] = 1.0;
		else
			x[n + (M-1)/2] = sin( 4 * M_PI * cyc_rf * n / (M-1) ) / ( 4 * M_PI * cyc_rf * n / (M-1) );
	}
	
	/* Calculate the area (abswidth) */
	for (n = 0; n < M; n++) {
		area += x[n] * w[n] / M;
	}

	/* Return the B1 (derived from eq. 1 on page 2-31 in EPIC manual) */
	return (SAR_ASINC1/area * 3200/pw_rf * flip_rf/90.0 * MAX_B1_SINC1_90);
}

float calc_hard_B1(int pw_rf, float flip_rf) {
	return (flip_rf / 180.0 * M_PI / GAMMA / (float)(pw_rf*1e-6));
}

int write_scan_info() {

	FILE *finfo = fopen("scaninfo.txt","w");
	fprintf(finfo, "Rx parameters:\n");
	fprintf(finfo, "\t%-50s%20f %s\n", "X/Y FOV:", (float)opfov/10.0, "cm");
	fprintf(finfo, "\t%-50s%20f %s\n", "3D slab thickness:", (float)opslquant*opslthick/10.0, "cm"); 	

	fprintf(finfo, "Hardware limits:\n");
	fprintf(finfo, "\t%-50s%20f %s\n", "Max gradient amplitude:", GMAX, "G/cm");
	fprintf(finfo, "\t%-50s%20f %s\n", "Max slew rate:", SLEWMAX, "G/cm/s");

	fprintf(finfo, "Readout parameters:\n");
	switch (ro_type) {
		case 1: /* FSE */
			fprintf(finfo, "\t%-50s%20s\n", "Readout type:", "FSE");
			fprintf(finfo, "\t%-50s%20f %s\n", "Flip (inversion) angle:", opflip, "deg");
			fprintf(finfo, "\t%-50s%20f %s\n", "Echo time:", (float)opte*1e-3, "ms");
			break;
		case 2: /* SPGR */
			fprintf(finfo, "\t%-50s%20s\n", "Readout type:", "SPGR");
			fprintf(finfo, "\t%-50s%20f %s\n", "Flip angle:", opflip, "deg");
			fprintf(finfo, "\t%-50s%20f %s\n", "Echo time:", (float)opte*1e-3, "ms");
			fprintf(finfo, "\t%-50s%20f %s\n", "ESP (short TR):", (float)esp*1e-3, "ms");
			fprintf(finfo, "\t%-50s%20s\n", "RF phase spoiling:", (rfspoil_flag) ? ("on") : ("off"));	
			break;
		case 3: /* bSSFP */
			fprintf(finfo, "\t%-50s%20s\n", "Readout type:", "bSSFP");
			fprintf(finfo, "\t%-50s%20f %s\n", "Flip angle:", opflip, "deg");
			fprintf(finfo, "\t%-50s%20f %s\n", "Echo time:", (float)opte*1e-3, "ms");
			fprintf(finfo, "\t%-50s%20f %s\n", "ESP (short TR):", (float)esp*1e-3, "ms");
			break;
	}
	fprintf(finfo, "\t%-50s%20f %s\n", "Shot interval (long TR):", (float)optr*1e-3, "ms");
	fprintf(finfo, "\t%-50s%20d\n", "ETL:", opetl);
	fprintf(finfo, "\t%-50s%20d\n", "Number of frames:", nframes);
	fprintf(finfo, "\t%-50s%20d\n", "Number of shots:", opnshots);
	fprintf(finfo, "\t%-50s%20d\n", "Number of spiral arms:", narms);
	fprintf(finfo, "\t%-50s%20d\n", "Number of disdaq echo trains:", ndisdaqtrains);
	fprintf(finfo, "\t%-50s%20d\n", "Number of disdaq echoes:", ndisdaqechoes);
	fprintf(finfo, "\t%-50s%20f %s\n", "Crusher area factor:", crushfac, "% kmax");
	fprintf(finfo, "\t%-50s%20s\n", "Flow compensation:", (flowcomp_flag) ? ("on") : ("off"));	
	if (kill_grads == 1)
			fprintf(finfo, "\t%-50s%20s\n", "Spiral readout:", "off (FID only)");
	else {
		switch (spi_mode) {
			case 0: /* SOS */
				fprintf(finfo, "\t%-50s%20s\n", "Projection mode:", "SOS");
				fprintf(finfo, "\t%-50s%20f\n", "kz acceleration (SENSE) factor:", kz_acc);
				break;
			case 1: /* 2DTGA */
				fprintf(finfo, "\t%-50s%20s\n", "Projection mode:", "2DTGA");
				break;
			case 2: /* 3DTGA */
				fprintf(finfo, "\t%-50s%20s\n", "Projection mode:", "3DTGA");
				break;
		}
		fprintf(finfo, "\t%-50s%20f\n", "VDS center acceleration factor:", vds_acc0);
		fprintf(finfo, "\t%-50s%20f\n", "VDS edge acceleration factor:", vds_acc1);
		fprintf(finfo, "\t%-50s%20d\n", "Number of navigator points:", nnav);
	}
	fprintf(finfo, "\t%-50s%20f %s\n", "Acquisition window duration:", acq_len*4*1e-3, "ms");
	fprintf(finfo, "Prep parameters:\n");
	switch (fatsup_mode) {
		case 0: /* Off */
			fprintf(finfo, "\t%-50s%20s\n", "Fat suppression:", "off");
			break;
		case 1: /* CHESS */
			fprintf(finfo, "\t%-50s%20s\n", "Fat suppression:", "CHESS");
			break;
		case 2: /* SPIR */
			fprintf(finfo, "\t%-50s%20s\n", "Fat suppression:", "SPIR");
			fprintf(finfo, "\t%-50s%20f %s\n", "SPIR flip angle:", spir_fa, "deg");
			fprintf(finfo, "\t%-50s%20f %s\n", "SPIR inversion time:", (float)spir_ti*1e-3, "ms");
			break;
	}
	if (prep1_id == 0)
		fprintf(finfo, "\t%-50s%20s\n", "Prep 1 pulse:", "off");
	else {
		fprintf(finfo, "\t%-50s%20d\n", "Prep 1 pulse id:", prep1_id);
		fprintf(finfo, "\t%-50s%20f %s\n", "Prep 1 post-labeling delay:", (float)prep1_pld*1e-3, "ms");
		fprintf(finfo, "\t%-50s%20f %s\n", "Prep 1 max B1 amplitude:", prep1_rfmax, "mG");
		fprintf(finfo, "\t%-50s%20f %s\n", "Prep 1 max gradient amplitude:", prep1_gmax, "G/cm");
		switch (prep1_mod) {
			case 1:
				fprintf(finfo, "\t%-50s%20s\n", "Prep 1 pulse modulation:", "1 (LCLC)");
				break;
			case 2:
				fprintf(finfo, "\t%-50s%20s\n", "Prep 1 pulse modulation:", "2 (CLCL)");
				break;
			case 3:
				fprintf(finfo, "\t%-50s%20s\n", "Prep 1 pulse modulation:", "3 (LLLL)");
				break;
			case 4:
				fprintf(finfo, "\t%-50s%20s\n", "Prep 1 pulse modulation:", "4 (CCCC)");
				break;
		}
		fprintf(finfo, "\t%-50s%20f %s\n", "Prep 1 BGS 1 delay:", (float)prep1_tbgs1*1e-3, "ms");
		fprintf(finfo, "\t%-50s%20f %s\n", "Prep 1 BGS 2 delay:", (float)prep1_tbgs2*1e-3, "ms");
		fprintf(finfo, "\t%-50s%20f %s\n", "Prep 1 BGS 3 delay:", (float)prep1_tbgs3*1e-3, "ms");
	}
	if (prep2_id == 0)
		fprintf(finfo, "\t%-50s%20s\n", "Prep 2 pulse:", "off");
	else {
		fprintf(finfo, "\t%-50s%20d\n", "Prep 2 pulse id:", prep2_id);
		fprintf(finfo, "\t%-50s%20f %s\n", "Prep 2 post-labeling delay:", (float)prep2_pld*1e-3, "ms");
		fprintf(finfo, "\t%-50s%20f %s\n", "Prep 2 max B1 amplitude:", prep2_rfmax, "mG");
		fprintf(finfo, "\t%-50s%20f %s\n", "Prep 2 max gradient amplitude:", prep2_gmax, "G/cm");
		switch (prep2_mod) {
			case 1:
				fprintf(finfo, "\t%-50s%20s\n", "Prep 2 pulse modulation:", "1 (LCLC)");
				break;
			case 2:
				fprintf(finfo, "\t%-50s%20s\n", "Prep 2 pulse modulation:", "2 (CLCL)");
				break;
			case 3:
				fprintf(finfo, "\t%-50s%20s\n", "Prep 2 pulse modulation:", "3 (LLLL)");
				break;
			case 4:
				fprintf(finfo, "\t%-50s%20s\n", "Prep 2 pulse modulation:", "4 (CCCC)");
				break;
		}
		fprintf(finfo, "\t%-50s%20f %s\n", "Prep 2 BGS 1 delay:", (float)prep2_tbgs1*1e-3, "ms");
		fprintf(finfo, "\t%-50s%20f %s\n", "Prep 2 BGS 2 delay:", (float)prep2_tbgs2*1e-3, "ms");
		fprintf(finfo, "\t%-50s%20f %s\n", "Prep 2 BGS 3 delay:", (float)prep2_tbgs3*1e-3, "ms");
	}

	fclose(finfo);
	return 1;
}

/************************ END OF UMVSASL.E ******************************/
<|MERGE_RESOLUTION|>--- conflicted
+++ resolved
@@ -148,17 +148,11 @@
 int ndisdaqtrains = 2 with {0, , 2, VIS, "number of disdaq echo trains at beginning of scan loop",};
 int ndisdaqechoes = 0 with {0, , 0, VIS, "number of disdaq echos at beginning of echo train",};
 
-<<<<<<< HEAD
-int echo_mode = 2 with {1, 3, 2, VIS, "FSE (1), SPGR (2), or bSSFP (3)",};
-int fatsup_mode = 1 with {0, 3, 1, VIS, "none (0), CHESS (1), or SPIR (2)",};
-int fatsup_off = -520 with { , , -530, VIS, "fat suppression pulse frequency offset (Hz)",};
-int fatsup_bw = 440 with { , , 440, VIS, "fat suppression bandwidth (Hz)",};
-int spir_fa = 110 with {0, 360, 1, VIS, "SPIR pulse flip angle (deg)",};
-=======
 int ro_type = 2 with {1, 3, 2, VIS, "FSE (1), SPGR (2), or bSSFP (3)",};
 int fatsup_mode = 1 with {0, 3, 1, VIS, "none (0), CHESS (1), or SPIR (2)",};
+int fatsup_off = -520 with { , , -520, VIS, "fat suppression pulse frequency offset (Hz)",};
+int fatsup_bw = 440 with { , , 440, VIS, "fat suppression bandwidth (Hz)",};
 float spir_fa = 110 with {0, 360, 1, VIS, "SPIR pulse flip angle (deg)",};
->>>>>>> 57bcd6a1
 int spir_ti = 52ms with {0, 1000ms, 52ms, VIS, "SPIR inversion time (us)",};
 int rfspoil_flag = 1 with {0, 1, 1, VIS, "option to do RF phase cycling (117deg increments to rf1 phase)",};
 int flowcomp_flag = 0 with {0, 1, 0, VIS, "option to use flow-compensated slice select gradients",};
@@ -663,6 +657,77 @@
 	cvmin(opuser25, 0);
 	cvmax(opuser25, 20000);	
 	prep1_tbgs3= 4*round(opuser25*1e3/4);
+	
+	piuset += use26;
+	cvdesc(opuser26, "Prep 2 pulse id (0=off)");
+	cvdef(opuser26, 0);
+	opuser26 = prep2_id;
+	cvmin(opuser26, 0);
+	cvmax(opuser26, 99999);	
+	prep2_id = opuser26;
+		
+	if (prep2_id > 0)
+		piuset += use27;
+	cvdesc(opuser27, "Prep 2 PLD (ms)");
+	cvdef(opuser27, 0);
+	opuser27 = prep2_pld*1e-3;
+	cvmin(opuser27, 0);
+	cvmax(opuser27, 99999);	
+	prep2_pld = 4*round(opuser27*1e3/4);
+	
+	if (prep2_id > 0)
+		piuset += use28;
+	cvdesc(opuser28, "Prep 2 max B1 amp (mG)");
+	cvdef(opuser28, 0);
+	opuser28 = prep2_rfmax;
+	cvmin(opuser28, 0);
+	cvmax(opuser28, 500);	
+	prep2_rfmax = opuser28;
+	
+	if (prep2_id > 0)
+		piuset += use29;
+	cvdesc(opuser29, "Prep 2 max G amp (G/cm)");
+	cvdef(opuser29, 0);
+	opuser29 = prep2_gmax;
+	cvmin(opuser29, 0);
+	cvmax(opuser29, GMAX);	
+	prep2_gmax = opuser29;
+	
+	if (prep2_id > 0)
+		piuset += use30;
+	cvdesc(opuser30, "Prep 2 mod pattern: (1) LC, (2) CL, (3) L, (4), C");
+	cvdef(opuser30, 1);
+	opuser30 = prep2_mod;
+	cvmin(opuser30, 1);
+	cvmax(opuser30, 4);	
+	prep2_mod = opuser30;
+	
+	if (prep2_id > 0)
+		piuset += use31;
+	cvdesc(opuser31, "Prep 2 BGS 1 delay (0=off) (ms)");
+	cvdef(opuser31, 0);
+	opuser31 = prep2_tbgs1*1e-3;
+	cvmin(opuser31, 0);
+	cvmax(opuser31, 20000);	
+	prep2_tbgs1 = 4*round(opuser31*1e3/4);
+	
+	if (prep2_id > 0)
+		piuset += use32;
+	cvdesc(opuser32, "Prep 2 BGS 2 delay (0=off) (ms)");
+	cvdef(opuser32, 0);
+	opuser32 = prep2_tbgs2*1e-3;
+	cvmin(opuser32, 0);
+	cvmax(opuser32, 20000);	
+	prep2_tbgs2 = 4*round(opuser32*1e3/4);
+	
+	if (prep2_id > 0)
+		piuset += use33;
+	cvdesc(opuser33, "Prep 2 BGS 3 delay (0=off) (ms)");
+	cvdef(opuser33, 0);
+	opuser33 = prep2_tbgs3*1e-3;
+	cvmin(opuser33, 0);
+	cvmax(opuser33, 20000);	
+	prep2_tbgs3= 4*round(opuser33*1e3/4);
 
 
 @inline Prescan.e PScveval
@@ -809,11 +874,7 @@
 	fprintf(stderr, "predownload(): maximum B1 for background suppression prep pulse: %f Gauss \n", rfbs_b1);
 	if (rfbs_b1 > maxB1[L_SCAN]) maxB1[L_SCAN] = rfbs_b1;
 	
-<<<<<<< HEAD
 	if (fatsup_mode < 2)
-=======
-	if (fatsup_mode < 3)
->>>>>>> 57bcd6a1
 		rffs_b1 = calc_sinc_B1(cyc_rffs, pw_rffs, 90.0);
 	else
 		rffs_b1 = calc_sinc_B1(cyc_rffs, pw_rffs, spir_fa);
@@ -1153,7 +1214,6 @@
 	cvmin(esp, minesp);
 	cvmin(opte, minte);
 
-<<<<<<< HEAD
 	/* set fatsup deadtime */
 	if (fatsup_mode < 2) /* CHESS/none */
 		deadtime_fatsupcore = 0;
@@ -1165,19 +1225,7 @@
 		deadtime_fatsupcore -= pgbuffertime;
 		deadtime_fatsupcore -= TIMESSI;
 		deadtime_fatsupcore -= pgbuffertime;
-		switch (echo_mode) {
-=======
-	/* set fatsat deadtime */
-	if (fatsup_mode == 2) { /* SPIR */
-		deadtime_fatsatcore = spir_ti;
-		deadtime_fatsatcore -= pw_rffs/2; /* 2nd half of rf pulse */
-		deadtime_fatsatcore -= pgbuffertime;
-		deadtime_fatsatcore -= (pw_gzrffsspoila + pw_gzrffsspoil + pw_gzrffsspoild); /* crusher */
-		deadtime_fatsatcore -= pgbuffertime;
-		deadtime_fatsatcore -= TIMESSI;
-		deadtime_fatsatcore -= pgbuffertime;
 		switch (ro_type) {
->>>>>>> 57bcd6a1
 			case 1: /* FSE */
 				deadtime_fatsupcore -= (pw_gzrf0a + pw_gzrf0/2); /* first half of tipdown */
 				break;
@@ -1274,13 +1322,8 @@
 	absmintr = presat_flag*(dur_presatcore + TIMESSI + presat_delay);
 	absmintr += (prep1_id > 0)*(dur_prep1core + TIMESSI + prep1_pld + TIMESSI);
 	absmintr += (prep2_id > 0)*(dur_prep2core + TIMESSI + prep2_pld + TIMESSI);
-<<<<<<< HEAD
 	absmintr += (fatsup_mode > 0)*(dur_fatsupcore + TIMESSI);
-	if (echo_mode == 1) /* FSE - add the rf0 pulse */
-=======
-	absmintr += (fatsup_mode > 0)*(dur_fatsatcore + TIMESSI);
 	if (ro_type == 1) /* FSE - add the rf0 pulse */
->>>>>>> 57bcd6a1
 		absmintr += dur_rf0core + TIMESSI;
 	absmintr += (opetl + ndisdaqechoes) * (dur_rf1core + TIMESSI + dur_seqcore + TIMESSI);
 	if (exist(opautotr) == PSD_MINIMUMTR)
@@ -2331,17 +2374,10 @@
 					ttotal += play_aslprep(off_prep2ctlcore, off_prep2lblcore, prep2_mod, dur_prep2core, prep2_pld, prep2_tbgs1, prep2_tbgs2, prep2_tbgs3);
 				}
 
-<<<<<<< HEAD
 				/* fat sup pulse */
 				if (fatsup_mode > 0) {
 					fprintf(stderr, "scan(): playing fat sup pulse for frame %d, shot %d (t = %d / %.0f us)...\n", framen, shotn, ttotal, pitscan);
 					ttotal += play_fatsup();
-=======
-				/* fat sat pulse */
-				if (fatsup_mode > 0) {
-					fprintf(stderr, "scan(): playing fat sat pulse for frame %d, shot %d (t = %d / %.0f us)...\n", framen, shotn, ttotal, pitscan);
-					ttotal += play_fatsat();
->>>>>>> 57bcd6a1
 				}
 				
 				if (ro_type == 1) { /* FSE - play 90 */

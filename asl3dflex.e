/*
 * GE Medical Systems
 * Copyright (C) 1996-2003 The General Electric Company
 *
 * File Name : asl3dflex.e
 * Language  : EPIC/ANSI C
 * Date      : 01-Jan-1996
 *
 * An ASL-prepped flexible spiral fse readout sequence (ASL3DFLEX),
 * built up from grass.e
 */

@inline epic.h
@inline intwave.h

@global
/*********************************************************************
 *                  ASL3DFLEX.E GLOBAL SECTION                       *
 *                                                                   *
 * Common code shared between the Host and IPG PSD processes.  This  *
 * section contains all the #define's, global variables and function *
 * declarations (prototypes).                                        *
 *********************************************************************/
#include <stdio.h>
#include <string.h>

#include "em_psd_ermes.in"
#include "grad_rf_asl3dflex.globals.h"

#include "stddef_ep.h"
#include "epicconf.h"
#include "pulsegen.h"
#include "epic_error.h"
#include "epicfuns.h"
#include "epic_loadcvs.h"
#include "InitAdvisories.h"
#include "psdiopt.h"
#ifdef psdutil
#include "psdutil.h"
#endif
#include "psd_proto.h"
#include "epic_iopt_util.h"
#include "filter.h"

#include "asl3dflex.h"

/* Define important values */
#define MAXWAVELEN 50000 /* Maximum wave length for gradients */
#define MAXNTRAINS 50 /* Maximum number of echo trains per frame */
#define MAXNECHOES 50 /* Maximum number of echoes per echo train */
#define MAXITR 50 /* Maximum number of iterations for iterative processes */
#define GAMMA 26754 /* Gyromagnetic ratio */
#define TIMESSI 400 /* SSP instruction time */

@inline Prescan.e PSglobal
int debugstate = 1;

@ipgexport
/*********************************************************************
 *                ASL3DFLEX.E IPGEXPORT SECTION                      *
 *                                                                   *
 * Standard C variables of _any_ type common for both the Host and   *
 * IPG PSD processes. Declare here all the complex type, e.g.,       *
 * structures, arrays, files, etc.                                   *
 *                                                                   *
 * NOTE FOR Lx:                                                      *
 * Since the architectures between the Host and the IPG sides are    *
 * different, the memory alignment for certain types varies. Hence,  *
 * the following types are "forbidden": short, char, and double.     *
 *********************************************************************/
@inline Prescan.e PSipgexport
RF_PULSE_INFO rfpulseInfo[RF_FREE] = { {0,0} };

/* Define temporary error message string */
char *tmpstr;

/* Declare sequencer hardware limit variables */
float XGRAD_max;
float YGRAD_max;
float ZGRAD_max;
float RHO_max;
float THETA_max;

/* Declare readout gradient waveform arrays */
int Gx[MAXWAVELEN];
int Gy[MAXWAVELEN];
int Gz[MAXWAVELEN];
int grad_len = 5000;

/* Declare table of readout gradient transformation matrices */
long tmtxtbl[MAXNTRAINS*MAXNECHOES][9];

/* Declare ASL prep waveform arrays */
int prep1_rho_lbl[MAXWAVELEN];
int prep1_theta_lbl[MAXWAVELEN];
int prep1_grad_lbl[MAXWAVELEN];
int prep1_rho_ctl[MAXWAVELEN];
int prep1_theta_ctl[MAXWAVELEN];
int prep1_grad_ctl[MAXWAVELEN];
int prep1_len = 5000;

int prep2_rho_lbl[MAXWAVELEN];
int prep2_theta_lbl[MAXWAVELEN];
int prep2_grad_lbl[MAXWAVELEN];
int prep2_rho_ctl[MAXWAVELEN];
int prep2_theta_ctl[MAXWAVELEN];
int prep2_grad_ctl[MAXWAVELEN];
int prep2_len = 5000;

/* Declare tables of asl prep pulse labeling schemes */
int prep1_lbltbl[MAXWAVELEN];
int prep1_pldtbl[MAXWAVELEN];

int prep2_lbltbl[MAXWAVELEN];
int prep2_pldtbl[MAXWAVELEN];

@cv
/*********************************************************************
 *                     ASL3DFLEX.E CV SECTION                        *
 *                                                                   *
 * Standard C variables of _limited_ types common for both the Host  *
 * and IPG PSD processes. Declare here all the simple types, e.g,    *
 * int, float, and C structures containing the min and max values,   *
 * and ID description, etc.                                          *
 *                                                                   *
 * NOTE FOR Lx:                                                      *
 * Since the architectures between the Host and the IPG sides are    *
 * different, the memory alignment for certain types varies. Hence,  *
 * the following types are "forbidden": short, char, and double.     *
 *********************************************************************/
@inline loadrheader.e rheadercv
@inline vmx.e SysCVs

@inline Prescan.e PScvs

int numdda = 4;			/* For Prescan: # of disdaqs ps2*/

float xmtaddScan;
int obl_debug = 0 with {0, 1, 0, INVIS, "On(=1) to print messages for obloptimize",};
int obl_method = 0 with {0, 1, 0, INVIS, "On(=1) to optimize the targets based on actual rotation matrices",};
int debug = 0 with {0,1,0,INVIS,"1 if debug is on ",};
float echo1bw = 16 with {,,,INVIS,"Echo1 filter bw.in KHz",};

/* FSE timing cvs */
int trapramptime = 100 with {100, , 100, INVIS, "Trapezoidal gradient ramp time (us)",};
int gradbufftime = TIMESSI with {TIMESSI, , TIMESSI, INVIS, "Gradient IPG buffer space (us)",};
int tadjust = 0 with {0, , 0, INVIS, "Deadtime after readout to fill the TR (us)",};

/* Trajectory cvs */
int nechoes = 16 with {1, MAXNECHOES, 17, VIS, "Number of echoes per echo train",};
int ntrains = 1 with {1, MAXNTRAINS, 1, VIS, "Number of echo trains per frame",};
int nframes = 1 with {1, , 1, VIS, "Number of frames to acquire",};
int nnav = 20 with {0, 1000, 20, VIS, "Number of navigator points (must be even)",};
float R_accel = 0.5 with {0.05, , , VIS, "Spiral radial acceleration factor",};
float THETA_accel = 1.0 with {0, , 1, VIS, "Spiral angular acceleration factor",};
int sptype2d = 4 with {1, 4, 1, VIS, "1 = spiral out, 2 = spiral in, 3 = spiral out-in, 4 = spiral in-out",};
int sptype3d = 3 with {1, 4, 1, VIS, "1 = stack of spirals, 2 = rotating spirals (single axis), 3 = rotating spirals (2 axises), 4 = rotating orbitals (2 axises)",};
float SLEWMAX = 17000.0 with {1000, 25000.0, 17000.0, VIS, "Maximum allowed slew rate (G/cm/s)",};
float GMAX = 4.0 with {0.5, 5.0, 4.0, VIS, "Maximum allowed gradient (G/cm)",};
int kill_grads = 0 with {0, 1, 0, VIS, "Option to turn off readout gradients",};

/* ASL prep pulse cvs */
int nm0frames = 2 with {0, , 2, VIS, "Number of M0 frames (no prep pulses are played)",};

int prep1_id = 0 with {0, , 0, VIS, "ASL prep pulse 1: ID number (0 = no pulse)",};
int prep1_pld = 0 with {0, , 0, VIS, "ASL prep pulse 1: post-labeling delay (us; includes background suppression)",};
int prep1_ncycles = 1 with {1, , 1, VIS, "ASL prep pulse 1: number of cycles",};
int prep1_rfmax = 234 with {0, , 0, VIS, "ASL prep pulse 1: maximum RF amplitude",};
int prep1_gmax = 3 with {0, , 3, VIS, "ASL prep pulse 1: maximum gradient amplitude",};
int prep1_mod = 1 with {1, 4, 1, VIS, "ASL prep pulse 1: labeling modulation scheme (1 = label/control, 2 = control/label, 3 = always label, 4 = always control)",};
int prep1_tbgs1 = 0 with {0, , 0, VIS, "ASL prep pulse 1: 1st background suppression delay (0 = no pulse)",};
int prep1_tbgs2 = 0 with {0, , 0, VIS, "ASL prep pulse 1: 2nd background suppression delay (0 = no pulse)",};

int prep2_id = 0 with {0, , 0, VIS, "ASL prep pulse 2: ID number (0 = no pulse)",};
int prep2_pld = 0 with {0, , 0, VIS, "ASL prep pulse 2: post-labeling delay (us; includes background suppression)",};
int prep2_ncycles = 1 with {1, , 1, VIS, "ASL prep pulse 2: number of cycles",};
int prep2_rfmax = 234 with {0, , 0, VIS, "ASL prep pulse 2: maximum RF amplitude",};
int prep2_gmax = 3 with {0, , 3, VIS, "ASL prep pulse 2: maximum gradient amplitude",};
int prep2_mod = 1 with {1, 4, 1, VIS, "ASL prep pulse 2: labeling modulation scheme (1 = label/control, 2 = control/label, 3 = always label, 4 = always control)",};
int prep2_tbgs1 = 0 with {0, , 0, VIS, "ASL prep pulse 2: 1st background suppression delay (0 = no pulse)",};
int prep2_tbgs2 = 0 with {0, , 0, VIS, "ASL prep pulse 2: 2nd background suppression delay (0 = no pulse)",};

@host
/*********************************************************************
 *                    ASL3DFLEX.E HOST SECTION                       *
 *                                                                   *
 * Write here the code unique to the Host PSD process. The following *
 * functions must be declared here: cvinit(), cveval(), cvcheck(),   *
 * and predownload().                                                *
 *                                                                   *
 *********************************************************************/
#include <math.h>
#include <stdlib.h>
#include "grad_rf_asl3dflex.h"
#include "psdopt.h"
#include "sar_pm.h"
#include "support_func.host.h"
#include "helperfuns.h"

/* fec : Field strength dependency library */
#include <sysDep.h>
#include <sysDepSupport.h>      /* FEC : fieldStrength dependency libraries */

@inline loadrheader.e rheaderhost

/** Load PSD Header **/
abstract("asl3dflex sequence");
psdname("asl3dflex");

int num_conc_grad = 3;          /* always three for grass 	*/
int entry;

/* peak B1 amplitudes */
float maxB1[MAX_ENTRY_POINTS], maxB1Seq;

/* This will point to a structure defining parameters of the filter
   used for the 1st echo */
FILTER_INFO *echo1_filt; 

/* Use real time filters, so allocate space for them instead of trying
   to point to an infinite number of structures in filter.h. */
FILTER_INFO echo1_rtfilt;

/* Golden ratio numbers */
float PHI = (1.0 + sqrt(5.0)) / 2.0; /* 1d golden ratio */
float phi1 = 0.4656; /* 2d golden ratio 1 */
float phi2 = 0.6823; /* 2d golden ratio 2 */

/* Declare function prototypes from spreadout.h */
int genspiral(int N, int itr);
int genviews();
int sinsmooth(float *x, int N, int L);

/* Declare function prototypes from aslprep.h */
int readprep(int id, int len
		int *rho_lbl, int *theta_lbl, int *rho_lbl,
		int *rho_ctl, int *theta_ctl, int *rho_ctl); 

/* Import functions from spreadout.h and aslprep.h (using @inline instead of #include since
 * functions reference global variables in those files)
 */
@inline spreadout.h
@inline aslprep.h

@inline Prescan.e PShostVars            /* added with new filter calcs */

static char supfailfmt[] = "Support routine %s failed";


/************************************************************************/
/*       			CVINIT    				*/
/* Invoked once (& only once) when the PSD host process	is started up.	*/
/* Code which is independent of any OPIO button operation is put here.	*/
/************************************************************************/
STATUS cvinit( void )
{

	/* turn off bandwidth option */
	cvdef(oprbw, 500.0 / (float)GRAD_UPDATE_TIME);
	cvmin(oprbw, 500.0 / (float)GRAD_UPDATE_TIME);
	cvmax(oprbw, 500.0 / (float)GRAD_UPDATE_TIME);
	oprbw = 500.0 / (float)GRAD_UPDATE_TIME;
	pircbnub = 0;

	/* fov */
	opfov = 240;
	pifovnub = 5;
	pifovval2 = 200;
	pifovval3 = 220;
	pifovval4 = 240;
	pifovval5 = 260;
	pifovval6 = 280;

	/* tr */
	cvdef(optr, 4500);
	cvmin(optr, avmintr);
	optr = 4500ms;
	pitrnub = 2;
	pitrval2 = PSD_MINIMUMTR;
	pitrval3 = 4500ms;

	/* te */
	cvdef(opte, 50);
	cvmin(opte, avminte);
	opte = 50ms;
	pitrnub = 2;
	pite1val2 = PSD_MINFULLTE;
	pite1val3 = 100ms;

	/* frequency (xres) */
	cvmin(opxres, 32);
	cvmax(opxres, 128);
	cvdef(opxres, 64);
	opxres = 64;
	pixresnub = 0; /* hide option */

	/* flip angle */
	cvmin(opflip, 50);
	cvmax(opflip, 130);
	cvdef(opflip, 90);
	opflip = 90;
	pitinub = 0;

	/* hide phase (yres) option */
	piyresnub = 0;

	/* show flip angle menu */
	pifanub = 2;

	/* hide second bandwidth option */
	pircb2nub = 0;

	/* hide nex stuff */
	piechnub = 0;
	pinexnub = 0;

#ifdef ERMES_DEBUG
	use_ermes = 0;
#else /* !ERMES_DEBUG */
	use_ermes = 1;
#endif /* ERMES_DEBUG */

	configSystem();
	EpicConf();
	inittargets(&loggrd, &phygrd);

	/* Init filter slots */
	initfilter();

	if( obloptimize( &loggrd, &phygrd, scan_info, exist(opslquant),
				exist(opplane), exist(opcoax), obl_method, obl_debug,
				&opnewgeo, cfsrmode ) == FAILURE )
	{
		return FAILURE;
	}


@inline Prescan.e PScvinit

#include "cvinit.in"	/* Runs the code generated by macros in preproc.*/

	return SUCCESS;
}   /* end cvinit() */

@inline InitAdvisories.e InitAdvPnlCVs

/************************************************************************/
/*       			CVEVAL    				*/
/* Called w/ every OPIO button push which has a corresponding CV. 	*/
/* CVEVAL should only contain code which impacts the advisory panel--	*/
/* put other code in cvinit or predownload				*/
/************************************************************************/
STATUS cveval( void )
{

	configSystem();
	InitAdvPnlCVs();

	pititle = 1;
	cvdesc(pititle, "Advanced pulse sequence parameters");

	piuset = use0;
	cvdesc(opuser0, "Number of frames to acquire");
	cvdef(opuser0, 1);
	opuser0 = 1;
	cvmin(opuser0, 1);
	nframes = opuser0;

	piuset += use1;
	cvdesc(opuser1, "Number of echoes in each echo train");
	cvdef(opuser1, 16);
	opuser1 = 16;
	cvmin(opuser1, 1);
	nechoes = opuser1;

	piuset += use2;
	cvdesc(opuser2, "Number of echo trains");
	cvdef(opuser2, 1);
	opuser2 = 1;
	cvmin(opuser2, 1);
	ntrains = opuser2;

	piuset += use3;
	cvdesc(opuser3, "Initial spiral trajectory type");
	cvdef(opuser3, 1);
	opuser3 = 4;
	cvmin(opuser3, 1);
	cvmax(opuser3, 4);
	sptype2d = opuser3;

	piuset += use4;
	cvdesc(opuser4, "3d trajectory transformations type");
	cvdef(opuser4, 3);
	opuser4 = 1;
	cvmin(opuser4, 1);
	cvmax(opuser4, 4);
	sptype3d = opuser4;

	/* Get sequencer hardware limits */
	gettarget(&XGRAD_max, XGRAD, &loggrd);
	gettarget(&YGRAD_max, YGRAD, &loggrd);
	gettarget(&ZGRAD_max, ZGRAD, &loggrd);
	gettarget(&RHO_max, RHO, &loggrd);
	gettarget(&THETA_max, THETA, &loggrd);

<<<<<<< HEAD
	cvmax(rhfrsize, 32767);
	rhfrsize = grad_len;
	cvmax(rhnframes, 32767);
	rhnframes = 2*ceil((nframes + 1)/2);
	rhrawsize = 2*rhptsize*rhfrsize * nframes * nechoes * ntrains;

	rhrcctrl = 128;
	rhexecctrl = 10;

=======
>>>>>>> 8477449d
	/* 
	 * Calculate RF filter and update RBW:
	 *   &echo1_rtfilt: I: all the filter parameters.
	 *   exist(oprbw): I/O: desired and final allowable bw.
	 *   exist(opxres): I: output pts generated by filter.
	 *   OVERWRITE_OPRBW: oprbw will be updated.
	 */
	if( calcfilter( &echo1_rtfilt,
				exist(oprbw),
				grad_len,
				OVERWRITE_OPRBW ) == FAILURE)
	{
		epic_error( use_ermes, supfailfmt, EM_PSD_SUPPORT_FAILURE,
				EE_ARGS(1), STRING_ARG, "calcfilter:echo1" );
		return FAILURE;
	}

	echo1_filt = &echo1_rtfilt;

	/* Divide by 0 protection */
	if( (echo1_filt->tdaq == 0) || 
			floatsAlmostEqualEpsilons(echo1_filt->decimation, 0.0f, 2) ) 
	{
		epic_error( use_ermes, "echo1 tdaq or decimation = 0",
				EM_PSD_BAD_FILTER, EE_ARGS(0) );
		return FAILURE;
	}

	/* For use on the RSP side */
	echo1bw = echo1_filt->bw;

	/* Calculate minimum te */
	avminte = pw_rf2 + 4*gradbufftime + 4*trapramptime + pw_gzrf2crush1 + pw_gzrf2crush2 + GRAD_UPDATE_TIME*grad_len;
	sprintf(tmpstr, "opte must be >= %dus", avminte);
	errorstring(opte, tmpstr);

	/* Calculate minimum tr */
	avmintr = ((float)nechoes + 0.5) * opte;
	sprintf(tmpstr, "optr must be >= %dus", avmintr);
	errorstring(optr, tmpstr);

	/* Calculate adjust time */
	tadjust = optr - avmintr;

@inline Prescan.e PScveval

	return SUCCESS;
}   /* end cveval() */

void getAPxParam(optval   *min,
		optval   *max,
		optdelta *delta,
		optfix   *fix,
		float    coverage,
		int      algorithm)
{
	/* Need to be filled when APx is supported in this PSD */
}

int getAPxAlgorithm(optparam *optflag, int *algorithm)
{
	return APX_CORE_NONE;
}

/************************************************************************/
/*       			CVCHECK    				*/
/* Executed on each 'next page' to ensure prescription can proceed 	*/
/* to the next page. 							*/
/************************************************************************/
STATUS cvcheck( void )
{
	/* Check if TE is valid */
	if (opte < avminte) {
		epic_error(use_ermes, "opte must be >= %dus", EM_PSD_SUPPORT_FAILURE, EE_ARGS(1), INT_ARG, avminte);
		return FAILURE;
	};

	/* Check if TR is valid */
	if (optr < avmintr) {
		epic_error(use_ermes, "optr must be >= %dus", EM_PSD_SUPPORT_FAILURE, EE_ARGS(1), INT_ARG, avmintr);
		return FAILURE;
	};

	return SUCCESS;
}   /* end cvcheck() */


/************************************************************************/
/*             		    PRE-DOWNLOAD           		        */
/* Executed prior to a download--all operations not needed for the 	*/
/* advisory panel results.  Execute the	pulsegen macro expansions for	*/
/* the predownload section here.  All internal amps, slice ordering,  	*/
/* prescan slice calc., and SAT placement calculations are performed 	*/
/* in this section.  Time anchor settings for pulsegen are done in this */
/* section too.  				 			*/
/************************************************************************/
STATUS predownload( void )
{
	/*********************************************************************/
#include "predownload.in"	/* include 'canned' predownload code */
	/*********************************************************************/
	
	/* Generate initial spiral trajectory */
	fprintf(stderr, "cveval(): calling genspiral()\n");
	if (genspiral(grad_len, 0) == 0) {
		epic_error(use_ermes,"failure to generate spiral waveform", EM_PSD_SUPPORT_FAILURE, EE_ARGS(0));
		return FAILURE;
	}

	/* Generate view transformations */
	fprintf(stderr, "cveval(): calling genviews()\n");
	if (genviews() == 0) {
		epic_error(use_ermes,"failure to generate view transformation matrices", EM_PSD_SUPPORT_FAILURE, EE_ARGS(0));
		return FAILURE;
	}


	/* Set the parameters for the spin echo tipdown pulse */
	a_rf1 = opflip/180.0;
	thk_rf1 = opslthick*opslquant;
	res_rf1 = 1600;
	pw_rf1 = 3200;
	flip_rf1 = opflip;
	pw_gzrf1 = 3200;
	pw_gzrf1a = trapramptime;
	pw_gzrf1d = trapramptime;

	/* Set the parameters for the tipdown crusher */
	a_gzrf1crush = 1.5;
	pw_gzrf1crush = 2*trapramptime + 4;
	pw_gzrf1crusha = trapramptime;
	pw_gzrf1crushd = trapramptime;

	/* Set the parameters for the pre-refocuser crusher */
	a_gzrf2crush1 = 1.5;
	pw_gzrf2crush1 = 2*trapramptime + 4;
	pw_gzrf2crush1a = trapramptime;
	pw_gzrf2crush1d = trapramptime;

	/* Set the parameters for the refocuser pulse */
	a_rf2 = 2.0*opflip/180.0;
	thk_rf2 = opslthick*opslquant;
	res_rf2 = 1600;
	pw_rf2 = 3200;
	flip_rf2 = 2*opflip;
	pw_gzrf2 = 3200;
	pw_gzrf2a = trapramptime;
	pw_gzrf2d = trapramptime;

	/* Set the parameters for the post-refocuser crusher */
	a_gzrf2crush2 = 1.5;
	pw_gzrf2crush2 = 2*trapramptime + 4;
	pw_gzrf2crush2a = trapramptime;
	pw_gzrf2crush2d = trapramptime;

	/* Update the pulse parameters */
	a_gxw = XGRAD_max;
	a_gyw = YGRAD_max;
	a_gzw = ZGRAD_max;
	res_gxw = grad_len;
	res_gyw = grad_len;
	res_gzw = grad_len;
	pw_gxw = GRAD_UPDATE_TIME*grad_len;
	pw_gyw = GRAD_UPDATE_TIME*grad_len;
	pw_gzw = GRAD_UPDATE_TIME*grad_len;

	/* Set up the filter structures to be downloaded for realtime 
	   filter generation. Get the slot number of the filter in the filter rack 
	   and assign to the appropriate acquisition pulse for the right 
	   filter selection - LxMGD, RJF */
	setfilter( echo1_filt, SCAN );
	filter_echo1 = echo1_filt->fslot;

@inline Prescan.e PSfilter

	/* For Prescan: Inform 'Auto' Prescan about prescan parameters 	*/
	pislquant = opslquant;	/* # of 2nd pass slices */

	/* For Prescan: Declare the entry point table 	*/
	if( entrytabinit( entry_point_table, (int)ENTRY_POINT_MAX ) == FAILURE ) 
	{
		epic_error( use_ermes, supfailfmt, EM_PSD_SUPPORT_FAILURE,
				EE_ARGS(1), STRING_ARG, "entrytabinit" );
		return FAILURE;
	}

	/* For Prescan: Define the entry points in the table */
	/* Scan Entry Point */
	(void)strcpy( entry_point_table[L_SCAN].epname, "scan" );
	entry_point_table[L_SCAN].epfilter = (unsigned char)echo1_filt->fslot;
	entry_point_table[L_SCAN].epprexres = grad_len;

	(void)strcpy( entry_point_table[L_APS2].epname, "aps2" );
	entry_point_table[L_APS2].epfilter = (unsigned char)echo1_filt->fslot;
	entry_point_table[L_APS2].epprexres = grad_len;

	(void)strcpy( entry_point_table[L_MPS2].epname, "mps2" );
	entry_point_table[L_MPS2].epfilter = (unsigned char)echo1_filt->fslot;
	entry_point_table[L_MPS2].epprexres = grad_len;

	/* Turn on RF2 pulse */
	rfpulse[RF2_SLOT].activity = PSD_APS2_ON + PSD_MPS2_ON + PSD_SCAN_ON;

	/* First, find the peak B1 for the whole sequence. */
	maxB1Seq = 0.0;
	for( entry=0; entry < MAX_ENTRY_POINTS; ++entry )
	{
		if( peakB1( &maxB1[entry], entry, RF_FREE, rfpulse ) == FAILURE )
		{
			epic_error( use_ermes, "peakB1 failed.", EM_PSD_SUPPORT_FAILURE,
					EE_ARGS(1), STRING_ARG, "peakB1" );
			return FAILURE;
		}
		if( maxB1[entry] > maxB1Seq )
		{
			maxB1Seq = maxB1[entry];
		}
	}

	/* Set xmtadd according to maximum B1 and rescale for powermon,
	   adding additional (audio) scaling if xmtadd is too big.
	   Add in coilatten, too. */
	xmtaddScan = -200 * log10( maxB1[L_SCAN] / maxB1Seq ) + getCoilAtten(); 

	if( xmtaddScan > cfdbmax )
	{
		extraScale = (float)pow( 10.0, (cfdbmax - xmtaddScan) / 200.0 );
		xmtaddScan = cfdbmax;
	} 
	else
	{
		extraScale = 1.0;
	}

	if( setScale( L_SCAN, RF_FREE, rfpulse, maxB1[L_SCAN], 
				extraScale) == FAILURE )
	{
		epic_error( use_ermes, supfailfmt, EM_PSD_SUPPORT_FAILURE,
				EE_ARGS(1), STRING_ARG, "setScale" );
		return FAILURE;
	}

	ia_rf1 = max_pg_iamp * (*rfpulse[RF1_SLOT].amp);
	ia_rf2 = max_pg_iamp * (*rfpulse[RF2_SLOT].amp);
	entry_point_table[L_SCAN].epxmtadd = (short)rint( (double)xmtaddScan );

	/* APS2 & MPS2 */
	entry_point_table[L_APS2] = entry_point_table[L_MPS2] = entry_point_table[L_SCAN];	/* copy scan into APS2 & MPS2 */
	(void)strcpy( entry_point_table[L_APS2].epname, "aps2" );
	(void)strcpy( entry_point_table[L_MPS2].epname, "mps2" );

	if( orderslice( TYPNCAT, (int)opslquant, (int)1, TRIG_INTERN ) == FAILURE )
	{
		epic_error( use_ermes, supfailfmt, EM_PSD_SUPPORT_FAILURE,
				EE_ARGS(1), STRING_ARG, "orderslice" );
	}

	/* nex, exnex, acqs and acq_type are used in the rhheaderinit routine */
	/* -- to initialize recon header variables */
	if( floatsAlmostEqualEpsilons(opnex, 1.0, 2) )
	{
		baseline = 8;
		nex = 1;
		exnex = 1;
	}
	else
	{
		baseline = 0;
		nex = opnex;
		exnex = opnex;
	}
	acqs = opslquant;	/* Fixes the # of rhnpasses to the # of passes */
	acq_type = TYPGRAD;
@inline loadrheader.e rheaderinit   /* Recon variables */
	
	/* Set recon header variables:
	 *   rhptsize: number of bytes per data point
	 *   rhfrsize: number of data points per acquisition
	 *   rhrawsize: total number of bytes to allocate
	 *   rhrcctrl: recon image control (bitmap)
	 *   rhexecctrl: recon executive control (bitmap)
	 */ 
	cvmax(rhfrsize, 32767);
	cvmax(rhnframes, 32767);
	cvmax(rhnslices, 32767);

	rhfrsize = grad_len;
	rhnframes = 2*ceil((nframes + 1)/2);
	rhnslices = nechoes * ntrains;
	rhrcctrl = 128; /* bit 7 (2^7 = 128) skips all recon */
	rhexecctrl = 10; /* bit 1 (2^1 = 2) sets autolock of raw files + bit 3 (2^3 = 8) transfers images to disk */


	scalerotmats( rsprot, &loggrd, &phygrd, (int)(opslquant), obl_debug );

@inline Prescan.e PSpredownload

	/* Read in asl prep pulses */
	fprintf(stderr, "cveval(): calling readprep() to read in ASL prep 1 pulse\n");
	if (readprep(prep1_id, &prep1_len,
		prep1_rho_lbl, prep1_theta_lbl, prep1_grad_lbl,
		prep1_rho_ctl, prep1_theta_ctl, prep1_grad_ctl) == 0)
	{
		epic_error(use_ermes,"failure to read in ASL prep 1 pulse", EM_PSD_SUPPORT_FAILURE, EE_ARGS(0));
		return FAILURE;
	}
	
	fprintf(stderr, "cveval(): calling readprep() to read in ASL prep 2 pulse\n");
	if (readprep(prep2_id, &prep2_len,
		prep2_rho_lbl, prep2_theta_lbl, prep2_grad_lbl,
		prep2_rho_ctl, prep2_theta_ctl, prep2_grad_ctl) == 0)
	{
		epic_error(use_ermes,"failure to read in ASL prep 2 pulse", EM_PSD_SUPPORT_FAILURE, EE_ARGS(0));
		return FAILURE;
	}
	

	return SUCCESS;
}   /* end predownload() */


@inline Prescan.e PShost


@pg
/*********************************************************************
 *                 ASL3DFLEX.E PULSEGEN SECTION                      *
 *                                                                   *
 * Write here the functional code that loads hardware sequencer      *
 * memory with data that will allow it to play out the sequence.     *
 * These functions call pulse generation macros previously defined   *
 * with @pulsedef, and must return SUCCESS or FAILURE.               *
 *********************************************************************/
#include "support_func.h"


STATUS pulsegen( void )
{
	sspinit(psd_board_type);

	/* initialize temporary time marker */
	int tmploc;


	/********************************/
	/* Generate spiral readout core */
	/********************************/
	/* Calculate start of spiral */
	tmploc = (opte - (pw_gzrf2crush1 + pw_rf2 + pw_gzrf2crush2 + 4*gradbufftime + 4*trapramptime) - GRAD_UPDATE_TIME*grad_len)/2;

	fprintf(stderr, "pulsegen(): generating readout x gradient using INTWAVE()...\n");
	INTWAVE(XGRAD, gxw, tmploc, XGRAD_max, grad_len, GRAD_UPDATE_TIME*grad_len, Gx, 1, loggrd);
	fprintf(stderr, "\tstart: %dus, end: %dus\n", pbeg( &gxw, "gxw", 0), pend( &gxw, "gxw", 0));
	fprintf(stderr, "\tDone.\n");

	fprintf(stderr, "pulsegen(): generating readout y gradient using INTWAVE()...\n");
	INTWAVE(YGRAD, gyw, tmploc, YGRAD_max, grad_len, GRAD_UPDATE_TIME*grad_len, Gy, 1, loggrd);
	fprintf(stderr, "\tstart: %dus, end: %dus\n", pbeg( &gyw, "gyw", 0), pend( &gyw, "gyw", 0));
	fprintf(stderr, "\tDone.\n");

	fprintf(stderr, "pulsegen(): generating readout z gradient using INTWAVE()...\n");
	INTWAVE(ZGRAD, gzw, tmploc, ZGRAD_max, grad_len, GRAD_UPDATE_TIME*grad_len, Gz, 1, loggrd);
	fprintf(stderr, "\tstart: %dus, end: %dus\n", pbeg( &gzw, "gzw", 0), pend( &gzw, "gzw", 0));
	fprintf(stderr, "\tDone.\n");

	fprintf(stderr, "pulsegen(): generating data acquisition instruction using ACQUIREDATA()...\n");
	ACQUIREDATA(echo1, tmploc + psd_grd_wait,,,);
	fprintf(stderr, "\tDone.\n");

	/* Calculate length of core */
	tmploc = opte - (pw_gzrf2crush1 + pw_rf2 + pw_gzrf2crush2 + 4*gradbufftime);

	fprintf(stderr, "pulsegen(): finalizing spiral readout core...\n");
	fprintf(stderr, "\ttotal time: %dus\n", tmploc);
	SEQLENGTH(seqcore, tmploc, seqcore);
	fprintf(stderr, "\tDone.\n");


	/***********************************/
	/* Generate spin echo tipdown core */
	/***********************************/	
	fprintf(stderr, "pulsegen(): beginning pulse generation of spin echo tipdown core (tipdowncore)\n");

	fprintf(stderr, "pulsegen(): generating rf1 (90deg tipdown pulse)...\n");
	SLICESELZ(rf1, trapramptime, 3200, opslthick*opslquant, opflip, 1, 1, loggrd);
	fprintf(stderr, "\tstart: %dus, end: %dus\n", pbeg( &gzrf1a, "gzrf1a", 0), pend( &gzrf1d, "gzrf1d", 0));
	fprintf(stderr, "\tDone.\n");

	fprintf(stderr, "pulsegen(): generating rf1 crusher...\n");
	TRAPEZOID(ZGRAD, gzrf1crush, pend( &gzrf1d, "gzrf1d", 0 ) + gradbufftime, 3200, 0, loggrd);
	fprintf(stderr, "\tstart: %dus, end: %dus\n", pbeg( &gzrf1crusha, "gzrf1crusha", 0), pend( &gzrf1crushd, "gzrf1crushd", 0));
	fprintf(stderr, "\tDone.\n");	

	/* Calculate length of core */	
	tmploc = opte/2 - pw_rf2/2 - 2*gradbufftime - pw_gzrf2crush1;

	fprintf(stderr, "pulsegen(): finalizing spin echo tipdown core...\n");
	fprintf(stderr, "\ttotal time: %dus\n", tmploc);
	SEQLENGTH(tipdowncore, tmploc, tipdowncore);
	fprintf(stderr, "\tDone.\n");


	/*************************************/
	/* Generate spin echo refocuser core */
	/*************************************/
	fprintf(stderr, "pulsegen(): beginning pulse generation of spin echo refocuser and readout core (seqcore)\n");

	fprintf(stderr, "pulsegen(): generating pre-rf2 crusher...\n");
	TRAPEZOID(ZGRAD, gzrf2crush1, gradbufftime + trapramptime, 3200, 0, loggrd);
	fprintf(stderr, "\tstart: %dus, end: %dus\n", pbeg( &gzrf2crush1a, "gzrf2crush1a", 0), pend( &gzrf2crush1d, "gzrf2crush1d", 0));
	fprintf(stderr, "\tDone.\n");

	fprintf(stderr, "pulsegen(): generating rf2 (180 deg spin echo refocuser)...\n");
	SLICESELZ(rf2, pend( &gzrf2crush1d, "gzrf2crush1d", 0) + gradbufftime + trapramptime, 3200, opslthick*opslquant, opflip, 1, 1, loggrd);
	fprintf(stderr, "\tstart: %dus, end: %dus\n", pbeg( &gzrf2a, "gzrf2a", 0), pend( &gzrf2d, "gzrf2d", 0));
	fprintf(stderr, "\tDone.\n");	

	fprintf(stderr, "pulsegen(): generating post-rf2 crusher...\n");
	TRAPEZOID(ZGRAD, gzrf2crush2, pend( &gzrf2d, "gzrf2d", 0) + gradbufftime + trapramptime, 3200, 0, loggrd);
	fprintf(stderr, "\tstart: %dus, end: %dus\n", pbeg( &gzrf2crush2a, "gzrf2crush2a", 0), pend( &gzrf2crush2d, "gzrf2crush2d", 0));
	fprintf(stderr, "\tDone.\n");

	/* Calculate length of core */
	tmploc = pw_gzrf2crush1 + pw_rf2 + pw_gzrf2crush2 + 4*gradbufftime + 4*trapramptime;

	fprintf(stderr, "pulsegen(): finalizing spin echo refocuser core...\n");
	fprintf(stderr, "\ttotal time: %dus\n", tmploc);
	SEQLENGTH(refocuscore, tmploc, refocuscore);
	fprintf(stderr, "\tDone.\n");


	/**********************************/
	/* Generate deadtime (empty) core */
	/**********************************/
	fprintf(stderr, "pulsegen(): beginning pulse generation of empty core (emptycore)\n");

	fprintf(stderr, "pulsegen(): finalizing empty core...\n");
	SEQLENGTH(emptycore, 1000, emptycore);
	fprintf(stderr, "\tDone.\n");


@inline Prescan.e PSpulsegen

	PASSPACK(endpass, 49ms);   /* tell Signa system we're done */
	SEQLENGTH(pass, 50ms, pass);

	buildinstr();              /* load the sequencer memory       */

	return SUCCESS;
}   /* end pulsegen() */


/* For Prescan: Pulse Generation functions */
@inline Prescan.e PSipg


@rspvar
/*********************************************************************
 *                   ASL3DFLEX.E RSPVAR SECTION                      *
 *                                                                   *
 * Declare here the real time variables that can be viewed and modi- *
 * fied while the IPG PSD process is running. Only limited standard  *
 * C types are provided: short, int, long, float, double, and 1D     *
 * arrays of those types.                                            *
 *                                                                   *
 * NOTE: Do not declare all real-time variables here because of the  *
 *       overhead required for viewing and modifying them.           *
 *********************************************************************/
extern PSD_EXIT_ARG psdexitarg;

/* Declare rsps */
int echon;
int trainn;
int framen;
int n;

/* Inherited from grass.e: */
int view;
int slice;
int dabop;
int excitation;
int rspent;
int rspdda;
int rspbas;
int rspvus;
int rspgy1;
int rspasl;
int rspesl;
int rspchp;
int rspnex;
int rspslq;
int rspsct;
short chopamp;

/* For Prescan: K */
int seqCount;

@inline Prescan.e PSrspvar 


@rsp
/*********************************************************************
 *                   ASL3DFLEX.E RSP SECTION                         *
 *                                                                   *
 * Write here the functional code for the real time processing (IPG  *
 * side). You may declare standard C variables, but of limited types *
 * short, int, long, float, double, and 1D arrays of those types.    *
 *********************************************************************/
#include <math.h>

/* For IPG Simulator: will generate the entry point list in the IPG tool */
const CHAR *entry_name_list[ENTRY_POINT_MAX] = {
	"scan", 
	"aps2",
	"mps2",
@inline Prescan.e PSeplist
};

/* Do not move the line above and do not insert any code or blank
   lines before the line above.  The code inline'd from Prescan.e
   adds more entry points and closes the list. */

/* Transmit & receive frequencies */
int *rf1_freq;
int xmitfreq;
int *receive_freq1;
int recfreq;

/* Initial transformation matrix */
long tmtx0[9];

STATUS psdinit( void )
{
	/* Initialize everything to a known state */
	setrfconfig( ENBL_RHO1 + ENBL_THETA );
	setssitime( TIMESSI/GRAD_UPDATE_TIME );
	rspqueueinit( 200 );	/* Initialize to 200 entries */
	scopeon( &seqcore );	/* Activate scope for core */
	syncon( &seqcore );		/* Activate sync for core */
	syncoff( &pass );		/* Deactivate sync during pass */
	seqCount = 0;		/* Set SPGR sequence counter */
	settriggerarray( (short)nechoes, rsptrigger );
	setrotatearray( (short)nechoes, rsprot[0] );
	setrfltrs( (int)filter_echo1, &echo1 );
	scalerotmats(tmtxtbl, &loggrd, &phygrd, ntrains*nechoes, 0);

	/* Store initial transformation matrix */
	getrotate(tmtx0, 0);

	return SUCCESS;
}   /* end psdinit() */


@inline Prescan.e PScore

STATUS scancore( void )
{

	/* Determine total # of frames/trains based on entry point */
	int total_frames = (rspent == L_SCAN) ? (nframes) : (1);
	int total_trains = (rspent == L_SCAN) ? (ntrains) : (1000);

	/* Set transmit frequency and phase */
	rf1_freq = (int *) AllocNode(opslquant*sizeof(int));
	setupslices(rf1_freq, rsp_info, opslquant, a_gzrf1, 1.0, opfov, TYPTRANSMIT);
	xmitfreq = (int)((rf1_freq[opslquant/2] + rf1_freq[opslquant/2-1])/2);
	setfrequency(xmitfreq, &rf2, 0);
	setiphase(0, &rf1, 0);

	/* Set receiver frequency and phase */
	receive_freq1 = (int *) AllocNode(opslquant*sizeof(int));
	setupslices(receive_freq1, rsp_info, opslquant, 0.0, 1.0, 2.0, TYPREC);
	recfreq = (int)((receive_freq1[opslquant/2] + receive_freq1[opslquant/2-1])/2);
	setfrequency(recfreq , &echo1, 0);
	setphase(0.0, &echo1, 0);

	if (rspent != L_SCAN || kill_grads) {
		/* Turn off the gradients */
		setiamp(0, &gxw, 0);
		setiamp(0, &gyw, 0);
		setiamp(0, &gzw, 0);
	}
	else {
		/* Restore the gradients */
		setiamp(MAX_PG_IAMP, &gxw, 0);
		setiamp(MAX_PG_IAMP, &gyw, 0);
		setiamp(MAX_PG_IAMP, &gzw, 0);
	}

	/* Loop through frames */
	for (framen = 0; framen < total_frames; framen++) {
		/* Loop through echo trains */
		for (trainn = -rspdda; trainn < total_trains; trainn++) {
			/* Play tipdown core */
			boffset(off_tipdowncore);
			startseq(0, MAY_PAUSE);
			settrigger(TRIG_INTERN, 0);

			/* Play readout (refocusers + spiral gradients */
			for (echon = 0; echon < nechoes; echon++) {
				/* Play the refocuser core */
				boffset(off_refocuscore);
				startseq(echon, (short)MAY_PAUSE);
				settrigger(TRIG_INTERN, 0);

				/* Determine space in memory for data storage */	
				if (trainn < 0) { /* turn DAB off for disdaqs */
					fprintf(stderr, "scancore(): Playing DISDAQ echo %d / %d...\n",
						echon, nechoes);
					loaddab(&echo1,
						0,
						0,
						DABSTORE,
						0,
						DABOFF,
						PSD_LOAD_DAB_ALL);
				}	
				else if (rspent == L_SCAN) { /* load DAB for SCAN process */
					fprintf(stderr, "scancore(): Playing scan frame %d / %d, train %d / %d, echo %d / %d...\n",
						framen, nframes, trainn, ntrains, echon, nechoes);
					loaddab(&echo1,
						0,
						0,
						DABSTORE,
						framen*ntrains*nechoes + trainn*nechoes + echon + 1,
						DABON,
						PSD_LOAD_DAB_ALL);
				}
				else { /* load DAB for prescan processes */
					fprintf(stderr, "scancore(): Playing prescan echo %d / %d...\n",
						echon, nechoes);
					loaddab(&echo1,
						0,
						0,
						DABSTORE,
						0,
						/* DABON for all APS, or first echo of MPS: */
						(rspent == L_APS2 || echon == 0) ? (DABON) : (DABOFF),
						PSD_LOAD_DAB_ALL);
				}

				/* Set the transformation matrix */
				setrotate(tmtxtbl[(trainn < 0) ? (0) : (trainn*nechoes + echon)], echon);

				/* Play the readout core */
				boffset(off_seqcore);
				startseq(echon, MAY_PAUSE);
				settrigger(TRIG_INTERN, 0);

				/* Reset the rotation matrix */
				setrotate(tmtx0, echon);
			}

			if (tadjust > 0) {
				/* Set length of emptycore to tadjust */
				setperiod(tadjust, &emptycore, 0);

				/* Play TR deadtime (emptycore) */
				boffset(off_emptycore);
				startseq(0, MAY_PAUSE);
				settrigger(TRIG_INTERN, 0);
			}

		}
	}
	
	fprintf(stderr, "scancore(): reached end of frame loop, sending endpass packet... \n");

	/* Send SSP packet to end scan */
	boffset( off_pass );
	setwamp(SSPD + DABPASS + DABSCAN, &endpass, 2);
	settrigger(TRIG_INTERN, 0);
	startseq(0, MAY_PAUSE);  
	
	fprintf(stderr, "Done.\n");

	return SUCCESS;
}

/* For Prescan: MPS2 Function */
STATUS mps2( void )
{
	if( psdinit() == FAILURE )
	{
		return rspexit();
	}

	rspent = L_MPS2;
	rspdda = 0;
	scancore();
	rspexit();

	return SUCCESS;
}   /* end mps2() */


/* For Prescan: APS2 Function */
STATUS aps2( void )
{   
	if( psdinit() == FAILURE )
	{
		return rspexit();
	}

	rspent = L_APS2;
	rspdda = 2;
	scancore();
	rspexit();

	return SUCCESS;
}   /* end aps2() */

STATUS scan( void )
{ 
	if( psdinit() == FAILURE )
	{
		return rspexit();
	}

	rspent = L_SCAN;
	rspdda = 0;
	scancore();
	rspexit();

	return SUCCESS;
}


/********************************************
 * dummylinks
 *
 * This routine just pulls in routines from
 * the archive files by making a dummy call.
 ********************************************/
void dummylinks( void )
{
	epic_loadcvs( "thefile" );            /* for downloading CVs */
}

/************************ END OF ASL3DFLEX.E ******************************/
<|MERGE_RESOLUTION|>--- conflicted
+++ resolved
@@ -403,18 +403,6 @@
 	gettarget(&RHO_max, RHO, &loggrd);
 	gettarget(&THETA_max, THETA, &loggrd);
 
-<<<<<<< HEAD
-	cvmax(rhfrsize, 32767);
-	rhfrsize = grad_len;
-	cvmax(rhnframes, 32767);
-	rhnframes = 2*ceil((nframes + 1)/2);
-	rhrawsize = 2*rhptsize*rhfrsize * nframes * nechoes * ntrains;
-
-	rhrcctrl = 128;
-	rhexecctrl = 10;
-
-=======
->>>>>>> 8477449d
 	/* 
 	 * Calculate RF filter and update RBW:
 	 *   &echo1_rtfilt: I: all the filter parameters.

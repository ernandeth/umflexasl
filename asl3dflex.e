--- conflicted
+++ resolved
@@ -582,8 +582,6 @@
 		return FAILURE;
 	}
 
-<<<<<<< HEAD
-=======
 	/* Scale the transformation matrices */
 	scalerotmats(tmtxtbl, &loggrd, &phygrd, ntrains*nechoes, 0);
 	
@@ -659,7 +657,6 @@
 		calctadjust();
 	}
 
->>>>>>> 9895485c
 	/* Read in asl prep pulses */
 	fprintf(stderr, "predownload(): calling readprep() to read in ASL prep 1 pulse\n");
 	if (readprep(prep1_id, &prep1_len,
@@ -902,11 +899,7 @@
 	cvmax(rhnslices, 32767);
 
 	rhfrsize = grad_len;
-<<<<<<< HEAD
-	rhnframes = 2*ceil((float)nframes*ntrains/2.0);
-=======
 	rhnframes = ntrains*nframes + (ntrains*nframes % 2);
->>>>>>> 9895485c
 	rhnecho = 1;
 	rhnslices = nechoes;
 	rhrawsize = 2*rhptsize*rhfrsize * (rhnframes + 1) * rhnslices * rhnecho;
